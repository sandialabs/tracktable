--- conflicted
+++ resolved
@@ -1,633 +1,547 @@
-/*
- * Copyright (c) 2014-2020 National Technology and Engineering
- * Solutions of Sandia, LLC. Under the terms of Contract DE-NA0003525
- * with National Technology and Engineering Solutions of Sandia, LLC,
- * the U.S. Government retains certain rights in this software.
- *
- * Redistribution and use in source and binary forms, with or without
- * modification, are permitted provided that the following conditions
- * are met:
- *
- * 1. Redistributions of source code must retain the above copyright
- * notice, this list of conditions and the following disclaimer.
- *
- * 2. Redistributions in binary form must reproduce the above copyright
- * notice, this list of conditions and the following disclaimer in the
- * documentation and/or other materials provided with the distribution.
- *
- * THIS SOFTWARE IS PROVIDED BY THE COPYRIGHT HOLDERS AND CONTRIBUTORS
- * "AS IS" AND ANY EXPRESS OR IMPLIED WARRANTIES, INCLUDING, BUT NOT
- * LIMITED TO, THE IMPLIED WARRANTIES OF MERCHANTABILITY AND FITNESS FOR
- * A PARTICULAR PURPOSE ARE DISCLAIMED. IN NO EVENT SHALL THE COPYRIGHT
- * HOLDER OR CONTRIBUTORS BE LIABLE FOR ANY DIRECT, INDIRECT, INCIDENTAL,
- * SPECIAL, EXEMPLARY, OR CONSEQUENTIAL DAMAGES (INCLUDING, BUT NOT
- * LIMITED TO, PROCUREMENT OF SUBSTITUTE GOODS OR SERVICES; LOSS OF USE,
- * DATA, OR PROFITS; OR BUSINESS INTERRUPTION) HOWEVER CAUSED AND ON ANY
- * THEORY OF LIABILITY, WHETHER IN CONTRACT, STRICT LIABILITY, OR TORT
- * (INCLUDING NEGLIGENCE OR OTHERWISE) ARISING IN ANY WAY OUT OF THE USE
- * OF THIS SOFTWARE, EVEN IF ADVISED OF THE POSSIBILITY OF SUCH DAMAGE.
- */
-
-/*
- * Terrestrial Domain - objects on the surface of the Earth
- *
- * When we reason about objects on the surface of the Earth we use
- * human-scale measurements such as kilometers for distance, square
- * kilometers for area, and km per hour for speed. Point and
- * trajectory types in the Terrestrial domain adhere to these
- * standards.
- *
- * We also provide the 'altitude' trait for terrestrial trajectory
- * points. We recommend that you use altitude values measured in
- * meters wherever possible. However, we acknowledge that the
- * international standard of describing aircraft altitudes in feet (or
- * hundreds of feet) may make that a more convenient scale.
- */
-
-#ifndef tracktable_domain_Terrestrial_h
-#define tracktable_domain_Terrestrial_h
-
-#include <tracktable/Core/FloatingPointComparison.h>
-#include <tracktable/Core/TracktableCommon.h>
-#include <tracktable/Core/Conversions.h>
-#include <tracktable/Core/Box.h>
-#include <tracktable/Core/PointLonLat.h>
-#include <tracktable/Core/TrajectoryPoint.h>
-#include <tracktable/Core/Trajectory.h>
-
-#include <tracktable/Domain/DomainMacros.h>
-#include <tracktable/Domain/Cartesian3D.h>
-
-#include <tracktable/RW/PointReader.h>
-#include <tracktable/RW/TrajectoryReader.h>
-
-#include <boost/geometry/algorithms/length.hpp>
-
-#include <vector>
-#include <iostream>
-#include <string>
-
-#include <tracktable/Domain/TracktableDomainWindowsHeader.h>
-
-typedef tracktable::domain::cartesian3d::CartesianPoint3D CartesianPoint3D;
-
-// ----------------------------------------------------------------------
-//
-// Part 1: Instantiate the classes for this domain.
-//
-// These are TerrestrialPoint, TerrestrialTrajectoryPoint and
-// TerrestrialTrajectory. These classes are almost entirely
-// boilerplate.
-//
-// Once we've defined them we alias them to base_point_type,
-// trajectory_point_type and trajectory_type respectively.
-//
-// ----------------------------------------------------------------------
-
-namespace tracktable { namespace domain { namespace terrestrial {
-
-/** An exception to be used when a property cannot be found */
-class PropertyDoesNotExist : public std::runtime_error {
- public:
-  PropertyDoesNotExist(std::string _property) : std::runtime_error(_property) {}
-};
-
-/**
- * @class TerrestrialPoint
- * @brief 2D point on a sphere
- *
- * This class represents a point on a sphere. Its coordinates are
- * measured in degrees of longitude and latitude.
- *
- * Distances between `TerrestrialPoints` are measured in kilometers.
- * Speeds between two `TerrestrialTrajectoryPoints` will be measured in
- * kilometers per hour.
- */
-
-class TerrestrialPoint : public PointLonLat
-{
-public:
-  friend class boost::serialization::access;
-  using Superclass = PointLonLat;
-
-  /// Create an uninitialized point
-  TerrestrialPoint() = default;
-
-<<<<<<< HEAD
-  /// Copy constructor: make this point like another
-  TerrestrialPoint(TerrestrialPoint const& other) = default;
-  TerrestrialPoint(TerrestrialPoint&& other) = default;
-
-  /// Copy constructor: use PointLonLat instances as if they were
-  /// TerrestrialPoint instances
-=======
-  /** Copy constructor: make this point like another
-   *
-   * @param [in] other Const point to make a copy of
-   */
-  TerrestrialPoint(TerrestrialPoint const& other) = default;
-
-  /** Copy constructor: make this point like another
-   *
-   * @param [in] other Const point to make a copy of
-   */
-  TerrestrialPoint(TerrestrialPoint&& other) = default;
-
-  /** Copy constructor: use PointLonLat instances as if they were TerrestrialPoint instances
-   *
-   * @param [in] other Const point to make a copy of
-   */
->>>>>>> c0568d08
-  TerrestrialPoint(Superclass const& other) : PointLonLat(other) {}
-
-  /// Empty destructor - nothing to do here
-  ~TerrestrialPoint() override = default;
-
-  /// Explicitly delegate assignment to prevent compiler hijinks
-  TerrestrialPoint& operator=(TerrestrialPoint const& other) {
-    this->Superclass::operator=(other);
-    return *this;
-  }
-  TerrestrialPoint& operator=(TerrestrialPoint&& other) = default;
-
-  /** Convenience constructor.
-   *
-<<<<<<< HEAD
-   * @param[in] _longitude Longitude in degrees
-   * @param[in] _latitude  Latitude in degrees
-=======
-   * @param [in] _longitude Longitude in degrees
-   * @param [in] _latitude  Latitude in degrees
->>>>>>> c0568d08
-   */
-  TerrestrialPoint(double _longitude, double _latitude) {
-    this->set_longitude(_longitude);
-    this->set_latitude(_latitude);
-  }
-
-<<<<<<< HEAD
-=======
-  /** Serialize the points to an archive
-   *
-   * @param [in] ar Archive to serialize to
-   * @param [in] version Version of the archive
-   */
->>>>>>> c0568d08
-  template <class Archive>
-  void serialize(Archive& ar, const unsigned int /*version*/) {
-    ar & BOOST_SERIALIZATION_BASE_OBJECT_NVP(Superclass);
-  }
-
-<<<<<<< HEAD
-  /** Returns ECEF values for lon, lat, and altitude.  Uses a km convention.
-   * @note this expects an altitude in km (not ft or m).
-   * @returns 3D Earth Centered, Earth Fixed point in km
-=======
-  /** Returns ECEF values for lon, lat, and altitude. Uses a km convention.
-   *
-   * @note this expects an altitude in km (not ft or m).
-   *
-   * @param [in] _longitude Longitude in degrees
-   * @param [in] _latitude Latitude in degrees
-   * @param [in] _altitude Altitude in km
-   *
-   * @return 3D Earth Centered, Earth Fixed point in km
->>>>>>> c0568d08
-   */
-  static CartesianPoint3D ECEF_from_km(const coord_type _longitude, const coord_type _latitude,
-                                const double _altitude) {
-    constexpr double a = 6378.137;
-    constexpr double e2 = 8.1819190842622e-2 * 8.1819190842622e-2;
-    const auto sinLatitude = sin(_latitude);
-    const auto n = a / sqrt((1.0 - e2 * sinLatitude * sinLatitude));
-    const auto NAC = (n + _altitude) * cos(_latitude);
-    coord_type pt[3];
-    pt[0] = NAC * cos(_longitude);
-    pt[1] = NAC * sin(_longitude);
-    pt[2] = (n * (1.0 - e2) + _altitude) * sinLatitude;
-    return CartesianPoint3D(pt);
-  }
-};
-
-// ----------------------------------------------------------------------
-
-// If you write libraries for Microsoft platforms you will have to
-// care about this warning sooner or later. Warning #4251 says
-// "This type must have a DLL interface in order to be used by
-// clients of <class>". After you dig through the layers, this
-// ends up meaning "You cannot use STL classes in the interface of a
-// method or function if you expect your library to work with any
-// compiler other than the one you're using right now."
-//
-// This is a symptom of a bigger problem. Since the STL does not have
-// a single standard implementation (for good reason) you cannot assume
-// that my std::map is the same on the inside as your std::map. Idioms
-// such as PIMPL are one approach to minimizing the impact.
-//
-// The bottom line is that yea, verily, you cannot use STL classes as
-// arguments or return values in your library's interface unless it will
-// only ever be used by the same compiler that built it. We are going to
-// proclaim that this is the case for Tracktable and put great big warnings
-// in the developer documentation to that effect.
-//
-// Meanwhile, we use #pragma warning(disable) to hush the compiler up
-// so that people who just want to use the library don't have to care
-// about the arcana of __declspec(dllimport) and friends.
-
-#if defined(WIN32)
-# pragma warning( push )
-# pragma warning( disable : 4251 )
-#endif
-
-class TerrestrialTrajectoryPoint : public TrajectoryPoint<TerrestrialPoint>
-{
-public:
-  friend class boost::serialization::access;
-
-  using Superclass = TrajectoryPoint<TerrestrialPoint>;
-
-  /// Create an uninitialized point
-  TerrestrialTrajectoryPoint() = default;
-
-<<<<<<< HEAD
-  /// Copy constructor: make this point like another
-  TerrestrialTrajectoryPoint(TerrestrialTrajectoryPoint const& other) = default;
-  TerrestrialTrajectoryPoint(TerrestrialTrajectoryPoint&& other) = default;
-  /// Copy constructor: use superclass as self
-=======
-    /** Copy constructor: make this point like another
-   *
-   * @param [in] other Const point to make a copy of
-   */
-  TerrestrialTrajectoryPoint(TerrestrialTrajectoryPoint const& other) = default;
-
-    /** Copy constructor: make this point like another
-   *
-   * @param [in] other Point to make a copy of
-   */
-  TerrestrialTrajectoryPoint(TerrestrialTrajectoryPoint&& other) = default;
-
-  /** Copy constructor: use PointLonLat instances as if they were TerrestrialTrajectoryPoint instances
-   *
-   * @param [in] other Const point to make a copy of
-   */
->>>>>>> c0568d08
-  TerrestrialTrajectoryPoint(Superclass const& other)
-    : Superclass(other)
-    { }
-
-  /// Empty destructor: nothing to do here.
-  ~TerrestrialTrajectoryPoint() override = default;
-
-  /// Explicitly delegate assignment to prevent compiler hijinks.
-  TerrestrialTrajectoryPoint& operator=(TerrestrialTrajectoryPoint const& other) {
-    this->Superclass::operator=(other);
-    return *this;
-  }
-  TerrestrialTrajectoryPoint& operator=(TerrestrialTrajectoryPoint&& other) = default;
-<<<<<<< HEAD
-  /** Convenience constructor.
-   *
-   * @param[in] _longitude Longitude in degrees
-   * @param[in] _latitude  Latitude in degrees
-=======
-
-  /** Convenience constructor.
-   *
-   * @param [in] _longitude Longitude in degrees
-   * @param [in] _latitude  Latitude in degrees
->>>>>>> c0568d08
-   */
-  TerrestrialTrajectoryPoint(double _longitude, double _latitude) {
-    this->set_longitude(_longitude);
-    this->set_latitude(_latitude);
-  }
-<<<<<<< HEAD
-
-  /** @name Earth Centered Earth Fixed
-   * This group of functions is useful for converting longitude and latitude to a
-   * cartesian point. A static method is provided to convert any arbitrary point.
-   * ECEF_from_feet will be the most common use case. Multiple functions will throw
-   * an exception if altitude is not present. To bypass exception throws, use ECEF(ratio,altString)
-   * with the appropriate ratio to convert to km and the name of the property you
-   * are expecting to find altitude in.
-   * @sa TerrestrialPoint::ECEF
-   * @{
-   */
-
-  /** Returns ECEF values for lon/lat points.  Uses a km convention.
-   * @note this expects an altitude in km (not ft or m).
-   * @returns 3D Earth Centered, Earth Fixed point in km
-   */
-  CartesianPoint3D ECEF() const {
-    double altitude = this->real_property("altitude");
-    coord_type longitude = conversions::radians(this->get<0>());
-    coord_type latitude = conversions::radians(this->get<1>());
-    return TerrestrialPoint::ECEF_from_km(longitude, latitude, altitude);
-  }
-
-  /** Returns ECEF values for lon/lat points.  Uses a km convention.
-   * @note this expects an altitude in km (not ft or m). Change ratio if the altitude is not km
-   * @param ratio The value to multiply altitude by to get km
-   * @param _altitudeString The label of the property that contains altitude
-   * @returns 3D Earth Centered, Earth Fixed point in km
-=======
-
-  /** @name Earth Centered Earth Fixed
-   * This group of functions is useful for converting longitude and latitude to a
-   * cartesian point. A static method is provided to convert any arbitrary point.
-   * `ECEF_from_feet` will be the most common use case. Multiple functions will throw
-   * an exception if altitude is not present. To bypass exception throws, use `ECEF(ratio,altString)`
-   * with the appropriate ratio to convert to km and the name of the property you
-   * are expecting to find altitude in.
-   * @sa TerrestrialPoint::ECEF
-   * @{
-   */
-
-  /** Returns ECEF values for lon/lat points. Uses a km convention.
-   *
-   * @note this expects an altitude in km (not ft or m).
-   *
-   * @return 3D Earth Centered, Earth Fixed point in km
-   */
-  CartesianPoint3D ECEF() const {
-    double altitude = this->real_property("altitude");
-    coord_type longitude = conversions::radians(this->get<0>());
-    coord_type latitude = conversions::radians(this->get<1>());
-    return TerrestrialPoint::ECEF_from_km(longitude, latitude, altitude);
-  }
-
-  /** Returns ECEF values for lon/lat points. Uses a km convention.
-   *
-   * @note this expects an altitude in km (not ft or m). Change ratio if the altitude is not km
-   *
-   * @param [in] ratio The value to multiply altitude by to get km
-   * @param [in] _altitudeString The label of the property that contains altitude
-   *
-   * @return 3D Earth Centered, Earth Fixed point in km
-   *
->>>>>>> c0568d08
-   * @throw PropertyDoesNotExist if we can't find altitude
-   */
-  CartesianPoint3D ECEF(const double ratio, const std::string& _altitudeString) const {
-    double altitude;
-    bool ok = false;
-<<<<<<< HEAD
-    if (_altitudeString.length() != 0) 
-=======
-    if (_altitudeString.length() != 0)
->>>>>>> c0568d08
-    {
-      altitude = ratio * this->real_property(_altitudeString, &ok);
-      if (!ok) {
-        throw PropertyDoesNotExist(_altitudeString);
-      }
-    } else {
-      altitude = 0.0;
-    }
-    coord_type longitude = conversions::radians(this->get<0>());
-    coord_type latitude = conversions::radians(this->get<1>());
-    return TerrestrialPoint::ECEF_from_km(longitude, latitude, altitude);
-  }
-
-<<<<<<< HEAD
-  /** Returns ECEF values for lon/lat points.  Uses a km convention.
-   * @note  this expects an altitude in feet.
-   * @param _altitudeString The label of the property that contains altitude
-   * @returns 3D Earth Centered, Earth Fixed point in km
-=======
-  /** Returns ECEF values for lon/lat points. Uses a km convention.
-   *
-   * @note  this expects an altitude in feet.
-   *
-   * @param [in] _altitudeString The label of the property that contains altitude
-   *
-   * @return 3D Earth Centered, Earth Fixed point in km
-   *
->>>>>>> c0568d08
-   * @throw PropertyDoesNotExist if we can't find altitude
-   */
-  CartesianPoint3D ECEF_from_feet(const std::string& _altitudeString = "altitude") const {
-    // NOTE: Potential for this number ratio to be slightly different between
-    // machines of differing precisions.
-    constexpr auto feetToKilometers = 1.0 / 3280.839895013123;
-    return ECEF(feetToKilometers, _altitudeString);
-  }
-
-<<<<<<< HEAD
-  /** Returns ECEF values for lon/lat points.  Uses a km convention.
-   * @note this expects an altitude in meters.
-   * @param _altitudeString The label of the property that contains altitude
-   * @returns 3D Earth Centered, Earth Fixed point in km
-=======
-  /** Returns ECEF values for lon/lat points. Uses a km convention.
-   *
-   * @note this expects an altitude in meters.
-   *
-   * @param [in] _altitudeString The label of the property that contains altitude
-   *
-   * @return 3D Earth Centered, Earth Fixed point in km
-   *
->>>>>>> c0568d08
-   * @throw PropertyDoesNotExist if we can't find altitude
-   */
-  CartesianPoint3D ECEF_from_meters(const std::string& _altitudeString = "altitude") const {
-    constexpr auto metersToKilometers = 1.0 / 1000.0;
-    return ECEF(metersToKilometers, _altitudeString);
-  }
-  /// @}
-
-private:
-  /** Serialize the points to an archive
-   *
-   * @param [in] ar Archive to serialize to
-   * @param [in] version Version of the archive
-   */
-  template<class Archive>
-  void serialize(Archive& ar, const unsigned int  /*version*/)
-  {
-    ar & BOOST_SERIALIZATION_BASE_OBJECT_NVP(Superclass);
-  }
-
-};
-
-#if defined(WIN32)
-# pragma warning( pop )
-#endif
-
-using base_point_type = TerrestrialPoint;
-using linestring_type = std::vector<base_point_type>;
-using trajectory_point_type = TerrestrialTrajectoryPoint;
-using trajectory_type = Trajectory<trajectory_point_type>;
-using base_point_reader_type = PointReader<base_point_type>;
-using trajectory_point_reader_type = PointReader<trajectory_point_type>;
-using trajectory_reader_type = TrajectoryReader<trajectory_type>;
-using box_type = boost::geometry::model::box<base_point_type>;
-
-TRACKTABLE_DOMAIN_EXPORT std::ostream& operator<<(std::ostream& out, base_point_type const& pt);
-
-TRACKTABLE_DOMAIN_EXPORT std::ostream& operator<<(std::ostream& out, trajectory_point_type const& pt);
-
-} } } // namespace tracktable::domain::terrestrial
-
-
-#ifndef DOXYGEN_SHOULD_SKIP_THIS
-
-// ----------------------------------------------------------------------
-//
-// TRAITS FOR TERRESTRIAL OBJECTS
-//
-// ----------------------------------------------------------------------
-
-
-namespace tracktable { namespace traits {
-
-namespace domains {
-  struct terrestrial { };
-}
-
-template<>
-struct point_domain_name<tracktable::domain::terrestrial::TerrestrialPoint>
-{
-  static inline string_type apply() { return "terrestrial"; }
-};
-
-} }
-
-// ----------------------------------------------------------------------
-// BOOST GEOMETRY REGISTRATION
-// ----------------------------------------------------------------------
-
-// boost::geometry
-
-TRACKTABLE_DELEGATE_BOOST_POINT_TRAITS(
-  tracktable::domain::terrestrial::TerrestrialPoint,
-  tracktable::PointLonLat
-  )
-
-TRACKTABLE_DELEGATE_BOOST_POINT_TRAITS(
-  tracktable::domain::terrestrial::TerrestrialTrajectoryPoint,
-  tracktable::TrajectoryPoint< tracktable::domain::terrestrial::TerrestrialPoint >
-  )
-
-TRACKTABLE_DELEGATE_BASE_POINT_TRAITS(
-  tracktable::domain::terrestrial::TerrestrialPoint,
-  tracktable::PointLonLat
-  )
-
-TRACKTABLE_DELEGATE_TRAJECTORY_POINT_TRAITS(
-  tracktable::domain::terrestrial::TerrestrialTrajectoryPoint,
-  tracktable::TrajectoryPoint<tracktable::domain::terrestrial::TerrestrialPoint>
-  )
-
-// ----------------------------------------------------------------------
-// TRACKTABLE POINT ALGORITHMS FOR BASE POINT
-// ----------------------------------------------------------------------
-
-namespace tracktable { namespace algorithms {
-
-// Distance between points is measured in km, not radians
-template<>
-struct distance<
-  ::tracktable::traits::domains::terrestrial
-  >
-{
-  template<typename Geom1, typename Geom2>
-  static inline double apply(Geom1 const& from, Geom2 const& to)
-    {
-      double distance_in_radians = boost::geometry::distance(from, to);
-      return conversions::radians_to_km(distance_in_radians);
-    }
-};
-
-
-// Speed between points is measured in km/hr, not radians/sec
-template<>
-struct speed_between<tracktable::domain::terrestrial::TerrestrialTrajectoryPoint>
-{
-  using base_point_type = tracktable::domain::terrestrial::TerrestrialPoint;
-  using point_type = tracktable::domain::terrestrial::TerrestrialTrajectoryPoint;
-
-  inline static double apply(point_type const& from, point_type const& to)
-    {
-      double distance_traveled = tracktable::distance(from, to);
-      double seconds_elapsed = static_cast<double>((to.timestamp() - from.timestamp()).total_seconds());
-      // Returns 0 if division by 0 could be a problem
-      if (tracktable::almost_zero(seconds_elapsed))
-        {
-        return 0;
-        }
-      else
-        {
-        return 3600.0 * distance_traveled / seconds_elapsed;
-        }
-    }
-};
-
-// All of the other algorithms are the defaults. These macros
-// make it cleaner to express that.
-
-
-#define TT_DOMAIN tracktable::domain::terrestrial
-
-#define TT_DELEGATE_BASE_POINT_ALGORITHM(ALGORITHM) \
-TRACKTABLE_DELEGATE( \
-  TT_DOMAIN::TerrestrialPoint, \
-  PointLonLat, \
-  ALGORITHM \
-)
-
-#define TT_DELEGATE_TRAJECTORY_POINT_ALGORITHM(ALGORITHM) \
-TRACKTABLE_DELEGATE( \
-TT_DOMAIN::TerrestrialTrajectoryPoint, \
-TrajectoryPoint<TT_DOMAIN::TerrestrialPoint>, \
-ALGORITHM \
-)
-
-#define TT_DELEGATE_TRAJECTORY_ALGORITHM(ALGORITHM) \
-TRACKTABLE_DELEGATE( \
-TT_DOMAIN::TerrestrialTrajectory, \
-Trajectory<TT_DOMAIN::TerrestrialTrajectoryPoint>, \
-ALGORITHM \
-)
-
-TT_DELEGATE_BASE_POINT_ALGORITHM(interpolate)
-TT_DELEGATE_BASE_POINT_ALGORITHM(extrapolate)
-TT_DELEGATE_BASE_POINT_ALGORITHM(bearing)
-TT_DELEGATE_BASE_POINT_ALGORITHM(signed_turn_angle)
-TT_DELEGATE_BASE_POINT_ALGORITHM(spherical_coordinate_access)
-TT_DELEGATE_BASE_POINT_ALGORITHM(unsigned_turn_angle)
-
-TT_DELEGATE_TRAJECTORY_POINT_ALGORITHM(interpolate)
-TT_DELEGATE_TRAJECTORY_POINT_ALGORITHM(extrapolate)
-TT_DELEGATE_TRAJECTORY_POINT_ALGORITHM(bearing)
-TT_DELEGATE_TRAJECTORY_POINT_ALGORITHM(signed_turn_angle)
-TT_DELEGATE_TRAJECTORY_POINT_ALGORITHM(spherical_coordinate_access)
-TT_DELEGATE_TRAJECTORY_POINT_ALGORITHM(unsigned_turn_angle)
-
-template<>
-struct length<tracktable::domain::terrestrial::trajectory_type>
-{
-  using trajectory_type = tracktable::domain::terrestrial::trajectory_type;
-
-  inline static double apply(trajectory_type const& trajectory)
-    {
-      return tracktable::conversions::radians_to_km(boost::geometry::length(trajectory));
-    }
-};
-
-
-} } // exit namespace tracktable::algorithms
-
-TRACKTABLE_DELEGATE_POINT_DOMAIN_NAME_TRAIT(tracktable::domain::terrestrial)
-TRACKTABLE_DELEGATE_DOMAIN_TRAIT(tracktable::domain::terrestrial, tracktable::traits::domains::terrestrial)
-
-#undef TT_DOMAIN
-#undef TT_DELEGATE_BASE_POINT_ALGORITHM
-#undef TT_DELEGATE_TRAJECTORY_POINT_ALGORITHM
-#undef TT_DELEGATE_TRAJECTORY_ALGORITHM
-#undef TT_DELEGATE_TRAJECTORY_POINT_TRAIT
-
-#endif // DOXYGEN_SHOULD_SKIP_THIS
-
-#endif
+/*
+ * Copyright (c) 2014-2020 National Technology and Engineering
+ * Solutions of Sandia, LLC. Under the terms of Contract DE-NA0003525
+ * with National Technology and Engineering Solutions of Sandia, LLC,
+ * the U.S. Government retains certain rights in this software.
+ *
+ * Redistribution and use in source and binary forms, with or without
+ * modification, are permitted provided that the following conditions
+ * are met:
+ *
+ * 1. Redistributions of source code must retain the above copyright
+ * notice, this list of conditions and the following disclaimer.
+ *
+ * 2. Redistributions in binary form must reproduce the above copyright
+ * notice, this list of conditions and the following disclaimer in the
+ * documentation and/or other materials provided with the distribution.
+ *
+ * THIS SOFTWARE IS PROVIDED BY THE COPYRIGHT HOLDERS AND CONTRIBUTORS
+ * "AS IS" AND ANY EXPRESS OR IMPLIED WARRANTIES, INCLUDING, BUT NOT
+ * LIMITED TO, THE IMPLIED WARRANTIES OF MERCHANTABILITY AND FITNESS FOR
+ * A PARTICULAR PURPOSE ARE DISCLAIMED. IN NO EVENT SHALL THE COPYRIGHT
+ * HOLDER OR CONTRIBUTORS BE LIABLE FOR ANY DIRECT, INDIRECT, INCIDENTAL,
+ * SPECIAL, EXEMPLARY, OR CONSEQUENTIAL DAMAGES (INCLUDING, BUT NOT
+ * LIMITED TO, PROCUREMENT OF SUBSTITUTE GOODS OR SERVICES; LOSS OF USE,
+ * DATA, OR PROFITS; OR BUSINESS INTERRUPTION) HOWEVER CAUSED AND ON ANY
+ * THEORY OF LIABILITY, WHETHER IN CONTRACT, STRICT LIABILITY, OR TORT
+ * (INCLUDING NEGLIGENCE OR OTHERWISE) ARISING IN ANY WAY OUT OF THE USE
+ * OF THIS SOFTWARE, EVEN IF ADVISED OF THE POSSIBILITY OF SUCH DAMAGE.
+ */
+
+/*
+ * Terrestrial Domain - objects on the surface of the Earth
+ *
+ * When we reason about objects on the surface of the Earth we use
+ * human-scale measurements such as kilometers for distance, square
+ * kilometers for area, and km per hour for speed. Point and
+ * trajectory types in the Terrestrial domain adhere to these
+ * standards.
+ *
+ * We also provide the 'altitude' trait for terrestrial trajectory
+ * points. We recommend that you use altitude values measured in
+ * meters wherever possible. However, we acknowledge that the
+ * international standard of describing aircraft altitudes in feet (or
+ * hundreds of feet) may make that a more convenient scale.
+ */
+
+#ifndef tracktable_domain_Terrestrial_h
+#define tracktable_domain_Terrestrial_h
+
+#include <tracktable/Core/FloatingPointComparison.h>
+#include <tracktable/Core/TracktableCommon.h>
+#include <tracktable/Core/Conversions.h>
+#include <tracktable/Core/Box.h>
+#include <tracktable/Core/PointLonLat.h>
+#include <tracktable/Core/TrajectoryPoint.h>
+#include <tracktable/Core/Trajectory.h>
+
+#include <tracktable/Domain/DomainMacros.h>
+#include <tracktable/Domain/Cartesian3D.h>
+
+#include <tracktable/RW/PointReader.h>
+#include <tracktable/RW/TrajectoryReader.h>
+
+#include <boost/geometry/algorithms/length.hpp>
+
+#include <vector>
+#include <iostream>
+#include <string>
+
+#include <tracktable/Domain/TracktableDomainWindowsHeader.h>
+
+typedef tracktable::domain::cartesian3d::CartesianPoint3D CartesianPoint3D;
+
+// ----------------------------------------------------------------------
+//
+// Part 1: Instantiate the classes for this domain.
+//
+// These are TerrestrialPoint, TerrestrialTrajectoryPoint and
+// TerrestrialTrajectory. These classes are almost entirely
+// boilerplate.
+//
+// Once we've defined them we alias them to base_point_type,
+// trajectory_point_type and trajectory_type respectively.
+//
+// ----------------------------------------------------------------------
+
+namespace tracktable { namespace domain { namespace terrestrial {
+
+/** An exception to be used when a property cannot be found */
+class PropertyDoesNotExist : public std::runtime_error {
+ public:
+  PropertyDoesNotExist(std::string _property) : std::runtime_error(_property) {}
+};
+
+/**
+ * @class TerrestrialPoint
+ * @brief 2D point on a sphere
+ *
+ * This class represents a point on a sphere. Its coordinates are
+ * measured in degrees of longitude and latitude.
+ *
+ * Distances between `TerrestrialPoints` are measured in kilometers.
+ * Speeds between two `TerrestrialTrajectoryPoints` will be measured in
+ * kilometers per hour.
+ */
+
+class TerrestrialPoint : public PointLonLat
+{
+public:
+  friend class boost::serialization::access;
+  using Superclass = PointLonLat;
+
+  /// Create an uninitialized point
+  TerrestrialPoint() = default;
+
+  /** Copy constructor: make this point like another
+   *
+   * @param [in] other Const point to make a copy of
+   */
+  TerrestrialPoint(TerrestrialPoint const& other) = default;
+
+  /** Copy constructor: make this point like another
+   *
+   * @param [in] other Const point to make a copy of
+   */
+  TerrestrialPoint(TerrestrialPoint&& other) = default;
+
+  /** Copy constructor: use PointLonLat instances as if they were TerrestrialPoint instances
+   *
+   * @param [in] other Const point to make a copy of
+   */
+  TerrestrialPoint(Superclass const& other) : PointLonLat(other) {}
+
+  /// Empty destructor - nothing to do here
+  ~TerrestrialPoint() override = default;
+
+  /// Explicitly delegate assignment to prevent compiler hijinks
+  TerrestrialPoint& operator=(TerrestrialPoint const& other) {
+    this->Superclass::operator=(other);
+    return *this;
+  }
+  TerrestrialPoint& operator=(TerrestrialPoint&& other) = default;
+
+  /** Convenience constructor.
+   *
+   * @param [in] _longitude Longitude in degrees
+   * @param [in] _latitude  Latitude in degrees
+   */
+  TerrestrialPoint(double _longitude, double _latitude) {
+    this->set_longitude(_longitude);
+    this->set_latitude(_latitude);
+  }
+
+  /** Serialize the points to an archive
+   *
+   * @param [in] ar Archive to serialize to
+   * @param [in] version Version of the archive
+   */
+  template <class Archive>
+  void serialize(Archive& ar, const unsigned int /*version*/) {
+    ar & BOOST_SERIALIZATION_BASE_OBJECT_NVP(Superclass);
+  }
+
+  /** Returns ECEF values for lon, lat, and altitude. Uses a km convention.
+   *
+   * @note this expects an altitude in km (not ft or m).
+   *
+   * @param [in] _longitude Longitude in degrees
+   * @param [in] _latitude Latitude in degrees
+   * @param [in] _altitude Altitude in km
+   *
+   * @return 3D Earth Centered, Earth Fixed point in km
+   */
+  static CartesianPoint3D ECEF_from_km(const coord_type _longitude, const coord_type _latitude,
+                                const double _altitude) {
+    constexpr double a = 6378.137;
+    constexpr double e2 = 8.1819190842622e-2 * 8.1819190842622e-2;
+    const auto sinLatitude = sin(_latitude);
+    const auto n = a / sqrt((1.0 - e2 * sinLatitude * sinLatitude));
+    const auto NAC = (n + _altitude) * cos(_latitude);
+    coord_type pt[3];
+    pt[0] = NAC * cos(_longitude);
+    pt[1] = NAC * sin(_longitude);
+    pt[2] = (n * (1.0 - e2) + _altitude) * sinLatitude;
+    return CartesianPoint3D(pt);
+  }
+};
+
+// ----------------------------------------------------------------------
+
+// If you write libraries for Microsoft platforms you will have to
+// care about this warning sooner or later. Warning #4251 says
+// "This type must have a DLL interface in order to be used by
+// clients of <class>". After you dig through the layers, this
+// ends up meaning "You cannot use STL classes in the interface of a
+// method or function if you expect your library to work with any
+// compiler other than the one you're using right now."
+//
+// This is a symptom of a bigger problem. Since the STL does not have
+// a single standard implementation (for good reason) you cannot assume
+// that my std::map is the same on the inside as your std::map. Idioms
+// such as PIMPL are one approach to minimizing the impact.
+//
+// The bottom line is that yea, verily, you cannot use STL classes as
+// arguments or return values in your library's interface unless it will
+// only ever be used by the same compiler that built it. We are going to
+// proclaim that this is the case for Tracktable and put great big warnings
+// in the developer documentation to that effect.
+//
+// Meanwhile, we use #pragma warning(disable) to hush the compiler up
+// so that people who just want to use the library don't have to care
+// about the arcana of __declspec(dllimport) and friends.
+
+#if defined(WIN32)
+# pragma warning( push )
+# pragma warning( disable : 4251 )
+#endif
+
+class TerrestrialTrajectoryPoint : public TrajectoryPoint<TerrestrialPoint>
+{
+public:
+  friend class boost::serialization::access;
+
+  using Superclass = TrajectoryPoint<TerrestrialPoint>;
+
+  /// Create an uninitialized point
+  TerrestrialTrajectoryPoint() = default;
+
+    /** Copy constructor: make this point like another
+   *
+   * @param [in] other Const point to make a copy of
+   */
+  TerrestrialTrajectoryPoint(TerrestrialTrajectoryPoint const& other) = default;
+
+    /** Copy constructor: make this point like another
+   *
+   * @param [in] other Point to make a copy of
+   */
+  TerrestrialTrajectoryPoint(TerrestrialTrajectoryPoint&& other) = default;
+
+  /** Copy constructor: use PointLonLat instances as if they were TerrestrialTrajectoryPoint instances
+   *
+   * @param [in] other Const point to make a copy of
+   */
+  TerrestrialTrajectoryPoint(Superclass const& other)
+    : Superclass(other)
+    { }
+
+  /// Empty destructor: nothing to do here.
+  ~TerrestrialTrajectoryPoint() override = default;
+
+  /// Explicitly delegate assignment to prevent compiler hijinks.
+  TerrestrialTrajectoryPoint& operator=(TerrestrialTrajectoryPoint const& other) {
+    this->Superclass::operator=(other);
+    return *this;
+  }
+  TerrestrialTrajectoryPoint& operator=(TerrestrialTrajectoryPoint&& other) = default;
+
+  /** Convenience constructor.
+   *
+   * @param [in] _longitude Longitude in degrees
+   * @param [in] _latitude  Latitude in degrees
+   */
+  TerrestrialTrajectoryPoint(double _longitude, double _latitude) {
+    this->set_longitude(_longitude);
+    this->set_latitude(_latitude);
+  }
+
+  /** @name Earth Centered Earth Fixed
+   * This group of functions is useful for converting longitude and latitude to a
+   * cartesian point. A static method is provided to convert any arbitrary point.
+   * `ECEF_from_feet` will be the most common use case. Multiple functions will throw
+   * an exception if altitude is not present. To bypass exception throws, use `ECEF(ratio,altString)`
+   * with the appropriate ratio to convert to km and the name of the property you
+   * are expecting to find altitude in.
+   * @sa TerrestrialPoint::ECEF
+   * @{
+   */
+
+  /** Returns ECEF values for lon/lat points. Uses a km convention.
+   *
+   * @note this expects an altitude in km (not ft or m).
+   *
+   * @return 3D Earth Centered, Earth Fixed point in km
+   */
+  CartesianPoint3D ECEF() const {
+    double altitude = this->real_property("altitude");
+    coord_type longitude = conversions::radians(this->get<0>());
+    coord_type latitude = conversions::radians(this->get<1>());
+    return TerrestrialPoint::ECEF_from_km(longitude, latitude, altitude);
+  }
+
+  /** Returns ECEF values for lon/lat points. Uses a km convention.
+   *
+   * @note this expects an altitude in km (not ft or m). Change ratio if the altitude is not km
+   *
+   * @param [in] ratio The value to multiply altitude by to get km
+   * @param [in] _altitudeString The label of the property that contains altitude
+   *
+   * @return 3D Earth Centered, Earth Fixed point in km
+   *
+   * @throw PropertyDoesNotExist if we can't find altitude
+   */
+  CartesianPoint3D ECEF(const double ratio, const std::string& _altitudeString) const {
+    double altitude;
+    bool ok = false;
+    if (_altitudeString.length() != 0)
+    {
+      altitude = ratio * this->real_property(_altitudeString, &ok);
+      if (!ok) {
+        throw PropertyDoesNotExist(_altitudeString);
+      }
+    } else {
+      altitude = 0.0;
+    }
+    coord_type longitude = conversions::radians(this->get<0>());
+    coord_type latitude = conversions::radians(this->get<1>());
+    return TerrestrialPoint::ECEF_from_km(longitude, latitude, altitude);
+  }
+
+  /** Returns ECEF values for lon/lat points. Uses a km convention.
+   *
+   * @note  this expects an altitude in feet.
+   *
+   * @param [in] _altitudeString The label of the property that contains altitude
+   *
+   * @return 3D Earth Centered, Earth Fixed point in km
+   *
+   * @throw PropertyDoesNotExist if we can't find altitude
+   */
+  CartesianPoint3D ECEF_from_feet(const std::string& _altitudeString = "altitude") const {
+    // NOTE: Potential for this number ratio to be slightly different between
+    // machines of differing precisions.
+    constexpr auto feetToKilometers = 1.0 / 3280.839895013123;
+    return ECEF(feetToKilometers, _altitudeString);
+  }
+
+  /** Returns ECEF values for lon/lat points. Uses a km convention.
+   *
+   * @note this expects an altitude in meters.
+   *
+   * @param [in] _altitudeString The label of the property that contains altitude
+   *
+   * @return 3D Earth Centered, Earth Fixed point in km
+   *
+   * @throw PropertyDoesNotExist if we can't find altitude
+   */
+  CartesianPoint3D ECEF_from_meters(const std::string& _altitudeString = "altitude") const {
+    constexpr auto metersToKilometers = 1.0 / 1000.0;
+    return ECEF(metersToKilometers, _altitudeString);
+  }
+  /// @}
+
+private:
+  /** Serialize the points to an archive
+   *
+   * @param [in] ar Archive to serialize to
+   * @param [in] version Version of the archive
+   */
+  template<class Archive>
+  void serialize(Archive& ar, const unsigned int  /*version*/)
+  {
+    ar & BOOST_SERIALIZATION_BASE_OBJECT_NVP(Superclass);
+  }
+
+};
+
+#if defined(WIN32)
+# pragma warning( pop )
+#endif
+
+using base_point_type = TerrestrialPoint;
+using linestring_type = std::vector<base_point_type>;
+using trajectory_point_type = TerrestrialTrajectoryPoint;
+using trajectory_type = Trajectory<trajectory_point_type>;
+using base_point_reader_type = PointReader<base_point_type>;
+using trajectory_point_reader_type = PointReader<trajectory_point_type>;
+using trajectory_reader_type = TrajectoryReader<trajectory_type>;
+using box_type = boost::geometry::model::box<base_point_type>;
+
+TRACKTABLE_DOMAIN_EXPORT std::ostream& operator<<(std::ostream& out, base_point_type const& pt);
+
+TRACKTABLE_DOMAIN_EXPORT std::ostream& operator<<(std::ostream& out, trajectory_point_type const& pt);
+
+} } } // namespace tracktable::domain::terrestrial
+
+
+#ifndef DOXYGEN_SHOULD_SKIP_THIS
+
+// ----------------------------------------------------------------------
+//
+// TRAITS FOR TERRESTRIAL OBJECTS
+//
+// ----------------------------------------------------------------------
+
+
+namespace tracktable { namespace traits {
+
+namespace domains {
+  struct terrestrial { };
+}
+
+template<>
+struct point_domain_name<tracktable::domain::terrestrial::TerrestrialPoint>
+{
+  static inline string_type apply() { return "terrestrial"; }
+};
+
+} }
+
+// ----------------------------------------------------------------------
+// BOOST GEOMETRY REGISTRATION
+// ----------------------------------------------------------------------
+
+// boost::geometry
+
+TRACKTABLE_DELEGATE_BOOST_POINT_TRAITS(
+  tracktable::domain::terrestrial::TerrestrialPoint,
+  tracktable::PointLonLat
+  )
+
+TRACKTABLE_DELEGATE_BOOST_POINT_TRAITS(
+  tracktable::domain::terrestrial::TerrestrialTrajectoryPoint,
+  tracktable::TrajectoryPoint< tracktable::domain::terrestrial::TerrestrialPoint >
+  )
+
+TRACKTABLE_DELEGATE_BASE_POINT_TRAITS(
+  tracktable::domain::terrestrial::TerrestrialPoint,
+  tracktable::PointLonLat
+  )
+
+TRACKTABLE_DELEGATE_TRAJECTORY_POINT_TRAITS(
+  tracktable::domain::terrestrial::TerrestrialTrajectoryPoint,
+  tracktable::TrajectoryPoint<tracktable::domain::terrestrial::TerrestrialPoint>
+  )
+
+// ----------------------------------------------------------------------
+// TRACKTABLE POINT ALGORITHMS FOR BASE POINT
+// ----------------------------------------------------------------------
+
+namespace tracktable { namespace algorithms {
+
+// Distance between points is measured in km, not radians
+template<>
+struct distance<
+  ::tracktable::traits::domains::terrestrial
+  >
+{
+  template<typename Geom1, typename Geom2>
+  static inline double apply(Geom1 const& from, Geom2 const& to)
+    {
+      double distance_in_radians = boost::geometry::distance(from, to);
+      return conversions::radians_to_km(distance_in_radians);
+    }
+};
+
+
+// Speed between points is measured in km/hr, not radians/sec
+template<>
+struct speed_between<tracktable::domain::terrestrial::TerrestrialTrajectoryPoint>
+{
+  using base_point_type = tracktable::domain::terrestrial::TerrestrialPoint;
+  using point_type = tracktable::domain::terrestrial::TerrestrialTrajectoryPoint;
+
+  inline static double apply(point_type const& from, point_type const& to)
+    {
+      double distance_traveled = tracktable::distance(from, to);
+      double seconds_elapsed = static_cast<double>((to.timestamp() - from.timestamp()).total_seconds());
+      // Returns 0 if division by 0 could be a problem
+      if (tracktable::almost_zero(seconds_elapsed))
+        {
+        return 0;
+        }
+      else
+        {
+        return 3600.0 * distance_traveled / seconds_elapsed;
+        }
+    }
+};
+
+// All of the other algorithms are the defaults. These macros
+// make it cleaner to express that.
+
+
+#define TT_DOMAIN tracktable::domain::terrestrial
+
+#define TT_DELEGATE_BASE_POINT_ALGORITHM(ALGORITHM) \
+TRACKTABLE_DELEGATE( \
+  TT_DOMAIN::TerrestrialPoint, \
+  PointLonLat, \
+  ALGORITHM \
+)
+
+#define TT_DELEGATE_TRAJECTORY_POINT_ALGORITHM(ALGORITHM) \
+TRACKTABLE_DELEGATE( \
+TT_DOMAIN::TerrestrialTrajectoryPoint, \
+TrajectoryPoint<TT_DOMAIN::TerrestrialPoint>, \
+ALGORITHM \
+)
+
+#define TT_DELEGATE_TRAJECTORY_ALGORITHM(ALGORITHM) \
+TRACKTABLE_DELEGATE( \
+TT_DOMAIN::TerrestrialTrajectory, \
+Trajectory<TT_DOMAIN::TerrestrialTrajectoryPoint>, \
+ALGORITHM \
+)
+
+TT_DELEGATE_BASE_POINT_ALGORITHM(interpolate)
+TT_DELEGATE_BASE_POINT_ALGORITHM(extrapolate)
+TT_DELEGATE_BASE_POINT_ALGORITHM(bearing)
+TT_DELEGATE_BASE_POINT_ALGORITHM(signed_turn_angle)
+TT_DELEGATE_BASE_POINT_ALGORITHM(spherical_coordinate_access)
+TT_DELEGATE_BASE_POINT_ALGORITHM(unsigned_turn_angle)
+
+TT_DELEGATE_TRAJECTORY_POINT_ALGORITHM(interpolate)
+TT_DELEGATE_TRAJECTORY_POINT_ALGORITHM(extrapolate)
+TT_DELEGATE_TRAJECTORY_POINT_ALGORITHM(bearing)
+TT_DELEGATE_TRAJECTORY_POINT_ALGORITHM(signed_turn_angle)
+TT_DELEGATE_TRAJECTORY_POINT_ALGORITHM(spherical_coordinate_access)
+TT_DELEGATE_TRAJECTORY_POINT_ALGORITHM(unsigned_turn_angle)
+
+template<>
+struct length<tracktable::domain::terrestrial::trajectory_type>
+{
+  using trajectory_type = tracktable::domain::terrestrial::trajectory_type;
+
+  inline static double apply(trajectory_type const& trajectory)
+    {
+      return tracktable::conversions::radians_to_km(boost::geometry::length(trajectory));
+    }
+};
+
+
+} } // exit namespace tracktable::algorithms
+
+TRACKTABLE_DELEGATE_POINT_DOMAIN_NAME_TRAIT(tracktable::domain::terrestrial)
+TRACKTABLE_DELEGATE_DOMAIN_TRAIT(tracktable::domain::terrestrial, tracktable::traits::domains::terrestrial)
+
+#undef TT_DOMAIN
+#undef TT_DELEGATE_BASE_POINT_ALGORITHM
+#undef TT_DELEGATE_TRAJECTORY_POINT_ALGORITHM
+#undef TT_DELEGATE_TRAJECTORY_ALGORITHM
+#undef TT_DELEGATE_TRAJECTORY_POINT_TRAIT
+
+#endif // DOXYGEN_SHOULD_SKIP_THIS
+
+#endif