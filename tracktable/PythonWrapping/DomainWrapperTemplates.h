/*
 * Copyright (c) 2014-2020 National Technology and Engineering
 * Solutions of Sandia, LLC. Under the terms of Contract DE-NA0003525
 * with National Technology and Engineering Solutions of Sandia, LLC,
 * the U.S. Government retains certain rights in this software.
 *
 * Redistribution and use in source and binary forms, with or without
 * modification, are permitted provided that the following conditions
 * are met:
 *
 * 1. Redistributions of source code must retain the above copyright
 * notice, this list of conditions and the following disclaimer.
 *
 * 2. Redistributions in binary form must reproduce the above copyright
 * notice, this list of conditions and the following disclaimer in the
 * documentation and/or other materials provided with the distribution.
 *
 * THIS SOFTWARE IS PROVIDED BY THE COPYRIGHT HOLDERS AND CONTRIBUTORS
 * "AS IS" AND ANY EXPRESS OR IMPLIED WARRANTIES, INCLUDING, BUT NOT
 * LIMITED TO, THE IMPLIED WARRANTIES OF MERCHANTABILITY AND FITNESS FOR
 * A PARTICULAR PURPOSE ARE DISCLAIMED. IN NO EVENT SHALL THE COPYRIGHT
 * HOLDER OR CONTRIBUTORS BE LIABLE FOR ANY DIRECT, INDIRECT, INCIDENTAL,
 * SPECIAL, EXEMPLARY, OR CONSEQUENTIAL DAMAGES (INCLUDING, BUT NOT
 * LIMITED TO, PROCUREMENT OF SUBSTITUTE GOODS OR SERVICES; LOSS OF USE,
 * DATA, OR PROFITS; OR BUSINESS INTERRUPTION) HOWEVER CAUSED AND ON ANY
 * THEORY OF LIABILITY, WHETHER IN CONTRACT, STRICT LIABILITY, OR TORT
 * (INCLUDING NEGLIGENCE OR OTHERWISE) ARISING IN ANY WAY OUT OF THE USE
 * OF THIS SOFTWARE, EVEN IF ADVISED OF THE POSSIBILITY OF SUCH DAMAGE.
 */

#ifndef __tracktable_DomainWrapperTemplates_h
#define __tracktable_DomainWrapperTemplates_h

#include <boost/geometry/geometries/box.hpp>

#include <tracktable/PythonWrapping/GuardedBoostPythonHeaders.h>

#include <tracktable/Core/PointArithmetic.h>
#include <tracktable/Core/PointTraits.h>
#include <tracktable/Core/PropertyMap.h>
#include <tracktable/PythonWrapping/PythonFileLikeObjectStreams.h>
#include <tracktable/PythonWrapping/GenericSerializablePickleSuite.h>

namespace tracktable { namespace python_wrapping {

template<typename point_type>
boost::shared_ptr<point_type>
make_point_from_sequence(boost::python::object& coordinates)
{
  boost::shared_ptr<point_type> point(new point_type);

  if (boost::python::len(coordinates) <
      tracktable::traits::dimension<point_type>::value)
    {
    throw std::runtime_error("make_point_from_sequence: Boost sequence does not have enough coordinates for point");
    }
  else
    {
    boost::python::object getitem = coordinates.attr("__getitem__");
    for (std::size_t i = 0; i < tracktable::traits::dimension<point_type>::value; ++i)
      {
      (*point)[i] = boost::python::extract<typename point_type::coordinate_type>(getitem(i));
      }
    return point;
    }
}

template<typename point_type>
boost::shared_ptr<point_type>
make_point_2d(double x, double y)
{
  boost::shared_ptr<point_type> point(new point_type);

  point->template set<0>(x);
  point->template set<1>(y);
  return point;
}


template<typename point_type>
boost::shared_ptr<
  point_type
  >
make_point_3d(double x, double y, double z)
{
  boost::shared_ptr<point_type> point(new point_type);

  point->template set<0>(x);
  point->template set<1>(y);
  point->template set<2>(z);
  return point;
}

template<typename point_type, typename box_type>
boost::shared_ptr<box_type>
make_box(point_type const& p1, point_type const& p2)
{
  boost::shared_ptr<box_type> box(new box_type);
  box->min_corner() = p1;
  box->max_corner() = p2;
  return box;
}

// NOTE: I could combine these two functions if I used boost::geometry::assign
// instead of copying the coordinates manually

template<typename box_type>
boost::shared_ptr<box_type>
make_box_2d_from_objects(boost::python::object& min_corner, boost::python::object& max_corner)
{
  using boost::python::extract;
  typedef typename boost::geometry::traits::point_type<box_type>::type point_type;
  typedef typename point_type::coordinate_type coordinate_type;

  boost::shared_ptr<box_type> box(new box_type);
  point_type& box_min_corner(box->min_corner());
  point_type& box_max_corner(box->max_corner());

  box_min_corner[0] = extract<coordinate_type>(min_corner[0]);
  box_min_corner[1] = extract<coordinate_type>(min_corner[1]);
  box_max_corner[0] = extract<coordinate_type>(max_corner[0]);
  box_max_corner[1] = extract<coordinate_type>(max_corner[1]);
  
  return box;
}

template<typename box_type>
boost::shared_ptr<box_type>
make_box_3d_from_objects(boost::python::object& min_corner, boost::python::object& max_corner)
{
  using boost::python::extract;
  typedef typename boost::geometry::traits::point_type<box_type>::type point_type;
  typedef typename point_type::coordinate_type coordinate_type;

  boost::shared_ptr<box_type> box(new box_type);
  point_type& box_min_corner(box->min_corner());
  point_type& box_max_corner(box->max_corner());

  box_min_corner[0] = extract<coordinate_type>(min_corner[0]);
  box_min_corner[1] = extract<coordinate_type>(min_corner[1]);
  box_min_corner[2] = extract<coordinate_type>(min_corner[2]);
  box_max_corner[0] = extract<coordinate_type>(max_corner[0]);
  box_max_corner[1] = extract<coordinate_type>(max_corner[1]);
  box_max_corner[2] = extract<coordinate_type>(max_corner[2]);
  return box;
}

// These functions give us [] in Python

template<class point_type>
void setitem_coordinate(point_type& pt, int index, double value)
{
  int dimension(boost::geometry::traits::dimension<point_type>::value);

  if (index < 0) index += dimension;
  if (index >= 0 && index < dimension)
    {
    pt[index] = value;
    }
  else
    {
    PyErr_SetString(PyExc_IndexError, "index out of range");
    boost::python::throw_error_already_set();
    }
}

template<class point_type>
double getitem_coordinate(point_type const& pt, int index)
{
  int dimension(boost::geometry::traits::dimension<point_type>::value);

  if (index < 0) index += dimension;
  if (index >= 0 && index < dimension)
    {
    return pt[index];
    }
  else
    {
    PyErr_SetString(PyExc_IndexError, "index out of range");
    boost::python::throw_error_already_set();
    return -1; // it's OK, compiler, I know what I'm doing
    }
}

template<class point_type>
int point_dimension(point_type const& /*pt*/)
{
  return boost::geometry::dimension<point_type>::value;
}

template<class domain_object_type>
std::string point_domain_name(domain_object_type const& /*thing*/)
{
  return tracktable::traits::point_domain_name<domain_object_type>::apply();
}

// Basic wrappers for point types - user-defined constructors will
// be added by the user

class basic_point_methods : public boost::python::def_visitor<basic_point_methods>
{
  friend class boost::python::def_visitor_access;

  template<class ClassT>
  void visit(ClassT& c) const
    {
      typedef typename ClassT::wrapped_type wrapped_type;
      using namespace boost::python;
      using namespace tracktable::arithmetic;

      c
        .def(init<>())
        .def("__init__", make_constructor(make_point_from_sequence<wrapped_type>))
        .def("__getitem__", getitem_coordinate<wrapped_type>)
        .def("__setitem__", setitem_coordinate<wrapped_type>)
        .def("__len__", point_dimension<wrapped_type>)
        .def("__add__", add<wrapped_type>)
        .def("__iadd__", add_in_place<wrapped_type>)
        .def("__sub__", subtract<wrapped_type>)
        .def("__isub__", subtract_in_place<wrapped_type>)
        .def("__mul__", multiply<wrapped_type>)
        .def("__imul__", multiply_in_place<wrapped_type>)
        .def("__div__", divide<wrapped_type>)
        .def("__idiv__", divide_in_place<wrapped_type>)
        .def("__mul__", multiply_scalar<wrapped_type, double>)
        .def("__rmul__", multiply_scalar<wrapped_type, double>)
        .def("__imul__", multiply_scalar_in_place<wrapped_type, double>)
        .def("__div__", divide_scalar<wrapped_type, double>)
        .def("__rdiv__", divide_scalar<wrapped_type, double>)
        .def("__idiv__", divide_scalar_in_place<wrapped_type, double>)
        .def("zero", zero<wrapped_type>)
        .def_pickle(GenericSerializablePickleSuite<wrapped_type>())
        .add_property("domain", point_domain_name<wrapped_type>)
        .staticmethod("zero")
        .def(self == self)
        .def(self != self)
        ;

    }
};

// ----------------------------------------------------------------------

template<typename ClassT>
struct typed_object_to_string
{
public:
  typedef typename ClassT::wrapped_type wrapped_type;

  static void save_name_for_later(ClassT const& c)
    {
      _name = boost::python::extract<std::string>(c.attr("__name__"));
    }

  static std::string str(wrapped_type const& thing)
    {
      std::ostringstream outbuf;
      outbuf << thing;
      return outbuf.str();
    }

  static std::string repr(wrapped_type const& thing)
    {
      std::ostringstream outbuf;
      outbuf << _name << str(thing);
      return outbuf.str();
    }

private:
  static std::string _name;
};

template<typename ClassT> std::string typed_object_to_string<ClassT>::_name;


// ----------------------------------------------------------------------

template<typename ClassT>
struct point_to_string
{
public:
  static void save_name_for_later(ClassT const& c)
    {
      _name = boost::python::extract<std::string>(c.attr("__name__"));
    }

  static std::string str(typename ClassT::wrapped_type const& thing)
    {
      std::ostringstream outbuf;
      outbuf << thing.to_string();
      return outbuf.str();
    }

  static std::string repr(typename ClassT::wrapped_type const& thing)
    {
      std::ostringstream outbuf;
      outbuf << _name << "(" << &thing << ")"; // str(thing);
      return outbuf.str();
    }

private:
  static std::string _name;
};

template<typename ClassT> std::string point_to_string<ClassT>::_name;

// ----------------------------------------------------------------------


class to_string_methods : public boost::python::def_visitor<to_string_methods>
{
  friend class boost::python::def_visitor_access;

  template<class ClassT>
  void visit(ClassT& c) const
    {
      using namespace boost::python;

      typed_object_to_string<ClassT>::save_name_for_later(c);
      c
        .def("__str__", &typed_object_to_string<ClassT>::str)
        .def("__repr__", &typed_object_to_string<ClassT>::repr)
        ;
    }
};


// ----------------------------------------------------------------------


template<typename ClassT>
class bbox_to_string
{
public:
  static void save_name_for_later(ClassT const& c)
    {
      _name = boost::python::extract<std::string>(c.attr("__name__"));
    }

  static std::string str(typename ClassT::wrapped_type const& thing)
    {
      std::ostringstream outbuf;
      outbuf << "BoundingBox(" << thing.min_corner()
             << " - " 
             << thing.max_corner()
             << ")";
      return outbuf.str();
    }

  static std::string repr(typename ClassT::wrapped_type const& thing)
    {
      std::ostringstream outbuf;
      outbuf << _name << "(" << &thing << ")"; // str(thing);
      return outbuf.str();
    }

private:
  static std::string _name;
};

template<typename ClassT> std::string bbox_to_string<ClassT>::_name;


// ---------------------------------------------------------------------
// 
class bbox_to_string_methods : public boost::python::def_visitor<bbox_to_string_methods>
{
  friend class boost::python::def_visitor_access;

  template<class ClassT>
  void visit(ClassT& c) const
    {
      using namespace boost::python;

      bbox_to_string<ClassT>::save_name_for_later(c);
      c
        .def("__str__", &bbox_to_string<ClassT>::str)
        .def("__repr__", &bbox_to_string<ClassT>::repr)
        ;
    }
};

// ----------------------------------------------------------------------


class point_to_string_methods : public boost::python::def_visitor<point_to_string_methods>
{
  friend class boost::python::def_visitor_access;

  template<class ClassT>
  void visit(ClassT& c) const
    {
      using namespace boost::python;

      point_to_string<ClassT>::save_name_for_later(c);
      c
        .def("__str__", &point_to_string<ClassT>::str)
        .def("__repr__", &point_to_string<ClassT>::repr)
        ;
    }
};

// ----------------------------------------------------------------------

class bounding_box_methods : public boost::python::def_visitor<bounding_box_methods>
{
  friend class boost::python::def_visitor_access;

  template<class ClassT>
  void visit(ClassT& c) const
  {
    typedef typename ClassT::wrapped_type wrapped_type;
    typedef typename boost::geometry::traits::point_type<wrapped_type>::type point_type;
    using namespace boost::python;

    point_type& (wrapped_type::*min_corner)() = &wrapped_type::min_corner;
    point_type& (wrapped_type::*max_corner)() = &wrapped_type::max_corner;
    c
    .def(bbox_to_string_methods())
    .add_property("min_corner", make_function(min_corner, return_internal_reference<>()))
    .add_property("max_corner", make_function(max_corner, return_internal_reference<>()))
    .add_property("domain", point_domain_name<wrapped_type>)
    ;
  }
};

// ----------------------------------------------------------------------

// This is meant to be used *along with* basic_point_methods, not
// *instead of*.
class trajectory_point_methods : public boost::python::def_visitor<trajectory_point_methods>
{
  friend class boost::python::def_visitor_access;

  template<class ClassT>
  void visit(ClassT& c) const
    {
      typedef typename ClassT::wrapped_type wrapped_type;
      using namespace boost::python;

      c
        .add_property("object_id", &wrapped_type::object_id, &wrapped_type::set_object_id)
        .add_property("timestamp", &wrapped_type::timestamp, &wrapped_type::set_timestamp)
        .add_property("current_length", &wrapped_type::current_length)
        .def(self == self)
        .def(self != self)
        ;
    }
};

class trajectory_methods : public boost::python::def_visitor<trajectory_methods>
{
	friend class boost::python::def_visitor_access;

	template<class ClassT>
	void visit(ClassT& c) const
	{
		typedef typename ClassT::wrapped_type wrapped_type;
        typedef typename wrapped_type::point_type point_type;
		using namespace boost::python;
        //deal with the fact that insert is already overloaded
        void (wrapped_type::*insert)(int, point_type const&) = &wrapped_type::insert;
		c
                  .add_property("duration", &wrapped_type::duration)
                  .add_property("domain", point_domain_name<wrapped_type>)
                  .add_property("trajectory_id", &wrapped_type::trajectory_id)
                  .add_property("object_id", &wrapped_type::object_id)
<<<<<<< HEAD
                  .def("insert", insert)
=======
                  .def("clone", &wrapped_type::clone, return_value_policy<return_by_value>())
>>>>>>> 072ef054
                  .def(self == self)
                  .def(self != self)
                  .def_pickle(GenericSerializablePickleSuite<wrapped_type>())
                  ;
	}
};

// Methods we use to access property maps from Python
class property_access_suite : public boost::python::def_visitor<property_access_suite>
{
  friend class boost::python::def_visitor_access;

  template<class ClassT>
  void visit(ClassT& c) const
    {
      typedef typename ClassT::wrapped_type wrapped_type;
      using namespace boost::python;

      // This gobbledygook is how we get pointers to overloaded member
      // functions.  In this case we are taking the three overloads
      // for set_property and assigning them to variables named
      // set_property_double, set_property_string and
      // set_property_timestamp.
      void (wrapped_type::*set_property_variant)(std::string const&, tracktable::PropertyValueT const&) = &wrapped_type::set_property;
      tracktable::PropertyMap& (wrapped_type::*__properties)() = &wrapped_type::__non_const_properties;
      c
        .def("set_property", set_property_variant)
        .def("has_property", &wrapped_type::has_property)
        .def("property", &wrapped_type::property_without_checking)
        .add_property("properties", make_function(__properties, return_internal_reference<>() ))
        ;
    }
}; // end of property_access_suite


// Common methods for point readers
class cartesian2d_point_reader_methods : public boost::python::def_visitor<cartesian2d_point_reader_methods>
{
  friend class boost::python::def_visitor_access;

  template<class ClassT>
  void visit(ClassT& c) const
    {
      typedef typename ClassT::wrapped_type reader_type;
      using namespace boost::python;

      c
        .add_property("x_column", &reader_type::x_column, &reader_type::set_x_column)
        .add_property("y_column", &reader_type::y_column, &reader_type::set_y_column)
        ;
    }
};

class cartesian3d_point_reader_methods : public boost::python::def_visitor<cartesian3d_point_reader_methods>
{
  friend class boost::python::def_visitor_access;

  template<class ClassT>
  void visit(ClassT& c) const
    {
      typedef typename ClassT::wrapped_type reader_type;
      using namespace boost::python;

      c
        .add_property("x_column", &reader_type::x_column, &reader_type::set_x_column)
        .add_property("y_column", &reader_type::y_column, &reader_type::set_y_column)
        .add_property("z_column", &reader_type::z_column, &reader_type::set_z_column)
        ;
    }
};

class terrestrial_point_reader_methods : public boost::python::def_visitor<terrestrial_point_reader_methods>
{
  friend class boost::python::def_visitor_access;

  template<class ClassT>
  void visit(ClassT& c) const
    {
      typedef typename ClassT::wrapped_type reader_type;
      using namespace boost::python;

      c
        .add_property("longitude_column", &reader_type::longitude_column, &reader_type::set_longitude_column)
        .add_property("latitude_column", &reader_type::latitude_column, &reader_type::set_latitude_column)
        ;
    }
};

template<typename box_type>
std::string
box_to_string(box_type& box)
{
  std::ostringstream outbuf;
  outbuf << "(" << box.min_corner() << " - " << box.max_corner() << ")";
  return outbuf.str();
}

// ----------------------------------------------------------------------

template<typename trajectory_type>
trajectory_type*
trajectory_from_position_list(boost::python::list const& position_list)
{
  using namespace boost::python;
  typedef typename trajectory_type::point_type point_type;

  trajectory_type* trajectory = new trajectory_type;

  stl_input_iterator<object> iter(position_list), end;

  for (; iter != end; ++iter)
    {
    point_type next_point((extract<point_type>(*iter)));
    trajectory->push_back(next_point);
    }
  return trajectory;
}

// ----------------------------------------------------------------------

class basic_point_reader_methods : public boost::python::def_visitor<basic_point_reader_methods>

 {
   friend class boost::python::def_visitor_access;

   template<class ClassT>
   void visit(ClassT& c) const
     {
       typedef typename ClassT::wrapped_type reader_type;
       using namespace boost::python;

       c
         .def(init<>())
         .def(init<object>())
         .add_property("comment_character", &reader_type::comment_character, &reader_type::set_comment_character)
         .add_property("field_delimiter", &reader_type::field_delimiter, &reader_type::set_field_delimiter)
         .add_property("null_value", &reader_type::null_value, &reader_type::set_null_value)
         .def("has_coordinate_column", &reader_type::has_coordinate_column)
         .def("clear_coordinate_assignments", &reader_type::clear_coordinate_assignments)
         .add_property("coordinates", make_function(&reader_type::__coordinate_assignments, return_internal_reference<>()), &reader_type::__set_coordinate_assignments)
         .add_property("input", &reader_type::input_as_python_object, &reader_type::set_input_from_python_object)
         .def("__iter__", iterator<reader_type, return_value_policy<copy_const_reference> >())
         ;
    }
};


// Common methods for point readers
class trajectory_point_reader_methods : public boost::python::def_visitor<trajectory_point_reader_methods>
{
  friend class boost::python::def_visitor_access;

  template<class ClassT>
  void visit(ClassT& c) const
    {
      typedef typename ClassT::wrapped_type reader_type;
      using namespace boost::python;

      c
	.add_property("object_id_column", &reader_type::object_id_column, &reader_type::set_object_id_column)
	.add_property("timestamp_column", &reader_type::timestamp_column, &reader_type::set_timestamp_column)
        .add_property("timestamp_format", &reader_type::timestamp_format, &reader_type::set_timestamp_format)
        .def("set_real_field_column", &reader_type::set_real_field_column)
        .def("real_field_column", &reader_type::real_field_column)
        .def("set_string_field_column", &reader_type::set_string_field_column)
        .def("string_field_column", &reader_type::string_field_column)
        .def("set_time_field_column", &reader_type::set_time_field_column)
        .def("time_field_column", &reader_type::time_field_column)
 	;
    }
};


class trajectory_reader_methods : public boost::python::def_visitor<trajectory_reader_methods>

 {
   friend class boost::python::def_visitor_access;

   template<class ClassT>
   void visit(ClassT& c) const
     {
       typedef typename ClassT::wrapped_type reader_type;
       using namespace boost::python;

       c
         .def(init<>())
         .def(init<object>())
         .add_property("comment_character", &reader_type::comment_character, &reader_type::set_comment_character)
         .add_property("field_delimiter", &reader_type::field_delimiter, &reader_type::set_field_delimiter)
         .add_property("null_value", &reader_type::null_value, &reader_type::set_null_value)
         .add_property("input", &reader_type::input_as_python_object, &reader_type::set_input_from_python_object)
         .add_property("warnings_enabled", &reader_type::warnings_enabled, &reader_type::set_warnings_enabled)
         .def("__iter__", iterator<reader_type, return_value_policy<copy_const_reference> >())
         ;
    }
};

class common_writer_methods : public boost::python::def_visitor<common_writer_methods>
{
  friend class boost::python::def_visitor_access;

  template<class ClassT>
  void visit(ClassT& c) const
    {
      typedef typename ClassT::wrapped_type writer_type;
      using namespace boost::python;

      c
        .def(init<>())
        .def(init<object&>())
        .add_property("output",
                  &writer_type::output_as_python_object,
                  &writer_type::set_output_from_python_object)
        .add_property("field_delimiter",
                  &writer_type::field_delimiter,
                  &writer_type::set_field_delimiter)
        .add_property("null_value",
                      &writer_type::null_value,
                      &writer_type::set_null_value)
        .add_property("record_delimiter",
                      &writer_type::record_delimiter,
                      &writer_type::set_record_delimiter)
        .add_property("coordinate_precision",
                      &writer_type::coordinate_precision,
                      &writer_type::set_coordinate_precision)
        .add_property("quote_character",
                      &writer_type::quote_character,
                      &writer_type::set_quote_character)
        .def("write", &writer_type::write_python_sequence)
        ;
    }
};


} } // exit namespace tracktable::python_wrapping


#endif<|MERGE_RESOLUTION|>--- conflicted
+++ resolved
@@ -465,11 +465,8 @@
                   .add_property("domain", point_domain_name<wrapped_type>)
                   .add_property("trajectory_id", &wrapped_type::trajectory_id)
                   .add_property("object_id", &wrapped_type::object_id)
-<<<<<<< HEAD
                   .def("insert", insert)
-=======
                   .def("clone", &wrapped_type::clone, return_value_policy<return_by_value>())
->>>>>>> 072ef054
                   .def(self == self)
                   .def(self != self)
                   .def_pickle(GenericSerializablePickleSuite<wrapped_type>())
