/*
 * Copyright (c) 2014-2017 National Technology and Engineering
 * Solutions of Sandia, LLC. Under the terms of Contract DE-NA0003525
 * with National Technology and Engineering Solutions of Sandia, LLC,
 * the U.S. Government retains certain rights in this software.
 *
 * Redistribution and use in source and binary forms, with or without
 * modification, are permitted provided that the following conditions
 * are met:
 *
 * 1. Redistributions of source code must retain the above copyright
 * notice, this list of conditions and the following disclaimer.
 *
 * 2. Redistributions in binary form must reproduce the above copyright
 * notice, this list of conditions and the following disclaimer in the
 * documentation and/or other materials provided with the distribution.
 *
 * THIS SOFTWARE IS PROVIDED BY THE COPYRIGHT HOLDERS AND CONTRIBUTORS
 * "AS IS" AND ANY EXPRESS OR IMPLIED WARRANTIES, INCLUDING, BUT NOT
 * LIMITED TO, THE IMPLIED WARRANTIES OF MERCHANTABILITY AND FITNESS FOR
 * A PARTICULAR PURPOSE ARE DISCLAIMED. IN NO EVENT SHALL THE COPYRIGHT
 * HOLDER OR CONTRIBUTORS BE LIABLE FOR ANY DIRECT, INDIRECT, INCIDENTAL,
 * SPECIAL, EXEMPLARY, OR CONSEQUENTIAL DAMAGES (INCLUDING, BUT NOT
 * LIMITED TO, PROCUREMENT OF SUBSTITUTE GOODS OR SERVICES; LOSS OF USE,
 * DATA, OR PROFITS; OR BUSINESS INTERRUPTION) HOWEVER CAUSED AND ON ANY
 * THEORY OF LIABILITY, WHETHER IN CONTRACT, STRICT LIABILITY, OR TORT
 * (INCLUDING NEGLIGENCE OR OTHERWISE) ARISING IN ANY WAY OUT OF THE USE
 * OF THIS SOFTWARE, EVEN IF ADVISED OF THE POSSIBILITY OF SUCH DAMAGE.
 */


// Tracktable Trajectory Library
//
// Boost.Python wrappers for the Cartesian2D domain types
//
// This module ONLY includes the classes (points, trajectory and
// reader) exposed by the 2D cartesian domain.  All of the algorithm
// overloads are exposed in AlgorithmOverloadsModule so that
// Boost.Python can sort out the C++ overloading by itself.

<<<<<<< HEAD
=======
#include <boost/python.hpp>
#include <boost/python/class.hpp>
#include <boost/python/module.hpp>
#include <boost/python/def.hpp>

//Suppress conversion warning in boost header. Only in VS for now
#if defined(_MSC_VER)
#pragma warning( disable : 4267 )
#endif

#include <boost/python/suite/indexing/vector_indexing_suite.hpp>

#if defined(_MSC_VER)
#pragma warning( pop )
#endif

#include <boost/python/return_internal_reference.hpp>
#include <Python.h>

>>>>>>> a9e4e027
#include <tracktable/Domain/Cartesian2D.h>
#include <tracktable/Core/Timestamp.h>
#include <tracktable/IO/PointWriter.h>
#include <tracktable/IO/TrajectoryWriter.h>

#include <tracktable/PythonWrapping/GuardedBoostPythonHeaders.h>
#include <tracktable/PythonWrapping/PythonFileLikeObjectStreams.h>
#include <tracktable/PythonWrapping/DomainWrapperTemplates.h>
#include <tracktable/PythonWrapping/PythonAwarePointReader.h>
#include <tracktable/PythonWrapping/PythonAwareTrajectoryReader.h>
#include <tracktable/PythonWrapping/PythonTypedObjectWriter.h>

//#include <tracktable/PythonWrapping/PickleTrajectoryPoints.h>

//#include <tracktable/PythonWrapping/PickleTrajectories.h>


using tracktable::domain::cartesian2d::base_point_type;
using tracktable::domain::cartesian2d::trajectory_point_type;
using tracktable::domain::cartesian2d::trajectory_type;
using tracktable::domain::cartesian2d::base_point_reader_type;
using tracktable::domain::cartesian2d::trajectory_point_reader_type;
using tracktable::domain::cartesian2d::trajectory_reader_type;
using tracktable::domain::cartesian2d::box_type;

// ----------------------------------------------------------------------


namespace {

// ----------------------------------------------------------------------

void set_min_corner(box_type& box, base_point_type const& corner)
{
  box.min_corner() = corner;
}

void set_max_corner(box_type& box, base_point_type const& corner)
{
  box.max_corner() = corner;
}

base_point_type min_corner(box_type const& box)
{
  return box.min_corner();
}

base_point_type max_corner(box_type const& box)
{
  return box.max_corner();
}

}

// ----------------------------------------------------------------------

#if 0
std::ostream&
operator<<(std::ostream& out, base_point_type const& point)
{
  out << point.to_string();
  return out;
}

std::ostream&
operator<<(std::ostream& out, trajectory_point_type const& point)
{
  out << point.to_string();
  return out;
}
#endif

std::ostream&
operator<<(std::ostream& out, box_type const& box)
{
  std::ostringstream outbuf;
  outbuf << "<BoundingBox: ";
  outbuf << box.min_corner();
  outbuf << " - ";
  outbuf << box.max_corner() << ">";
  out << outbuf.str();
  return out;
}

// ----------------------------------------------------------------------

void install_cartesian2d_box_wrappers()
{
  using namespace boost::python;
  class_<box_type>("BoundingBoxCartesian2D")
    .def("__init__", make_constructor(tracktable::python_wrapping::make_box<base_point_type, box_type>))
    .def("__init__", make_constructor(tracktable::python_wrapping::make_box<trajectory_point_type, box_type>))
//    .def(tracktable::python_wrapping::to_string_methods())
    .add_property("min_corner", ::min_corner, ::set_min_corner)
    .add_property("max_corner", ::max_corner, ::set_max_corner);
}

// ----------------------------------------------------------------------

void install_cartesian2d_base_point_wrappers()
{
  using namespace boost::python;

  using tracktable::python_wrapping::make_point_2d;

  class_< base_point_type >("BasePointCartesian2D")
    .def(tracktable::python_wrapping::basic_point_methods())
    .def(tracktable::python_wrapping::point_to_string_methods())
    .def("__init__", make_constructor(make_point_2d<base_point_type>))
    ;
}

// ----------------------------------------------------------------------

void install_cartesian2d_trajectory_point_wrappers()
{
  using namespace boost::python;
  using tracktable::python_wrapping::make_point_2d;

  class_< trajectory_point_type >("TrajectoryPointCartesian2D")
    .def("__init__", make_constructor(make_point_2d<trajectory_point_type>))
    .def(tracktable::python_wrapping::basic_point_methods())
    .def(tracktable::python_wrapping::point_to_string_methods())
    .def(tracktable::python_wrapping::property_access_suite())
    .def(tracktable::python_wrapping::trajectory_point_methods())
    ;
}

// ----------------------------------------------------------------------

void install_point_reader_wrappers()
{
  using namespace boost::python;


  typedef tracktable::PythonAwarePointReader<base_point_reader_type> python_base_point_reader_type;
  typedef tracktable::PythonAwarePointReader<trajectory_point_reader_type> python_trajectory_point_reader_type;

  class_<python_base_point_reader_type>("BasePointReaderCartesian2D")
    .def(tracktable::python_wrapping::basic_point_reader_methods())
    .def(tracktable::python_wrapping::cartesian2d_point_reader_methods())
    ;

  class_<python_trajectory_point_reader_type>("TrajectoryPointReaderCartesian2D")
    .def(tracktable::python_wrapping::basic_point_reader_methods())
    .def(tracktable::python_wrapping::trajectory_point_reader_methods())
    .def(tracktable::python_wrapping::cartesian2d_point_reader_methods())
    ;
}

// ----------------------------------------------------------------------

void install_trajectory_reader_wrappers()
{
  using namespace boost::python;

  typedef tracktable::PythonAwareTrajectoryReader<trajectory_reader_type> python_trajectory_reader_type;

  class_<python_trajectory_reader_type>("TrajectoryReaderCartesian2D")
    .def(tracktable::python_wrapping::trajectory_reader_methods())
    ;
}
// ----------------------------------------------------------------------

void install_point_writer_wrappers()
{
  using namespace boost::python;

  typedef tracktable::PythonTypedObjectWriter<
    tracktable::PointWriter,
    tracktable::domain::cartesian2d::base_point_type
    > base_point_writer_t;

  typedef tracktable::PythonTypedObjectWriter<
    tracktable::PointWriter,
    tracktable::domain::cartesian2d::trajectory_point_type
    > trajectory_point_writer_t;

  class_< base_point_writer_t >("BasePointWriterCartesian2D")
    .def(tracktable::python_wrapping::common_writer_methods())
    .add_property("write_header",
                  &base_point_writer_t::write_header,
                  &base_point_writer_t::set_write_header)
    ;


  class_< trajectory_point_writer_t >("TrajectoryPointWriterCartesian2D")
    .def(tracktable::python_wrapping::common_writer_methods())
    .add_property("write_header",
                  &trajectory_point_writer_t::write_header,
                  &trajectory_point_writer_t::set_write_header)
    ;

}

// ----------------------------------------------------------------------

void install_trajectory_writer_wrappers()
{
  using namespace boost::python;

  typedef tracktable::PythonTypedObjectWriter<
    tracktable::TrajectoryWriter,
    tracktable::domain::cartesian2d::trajectory_type
    > trajectory_writer_t;

  class_< trajectory_writer_t >("TrajectoryWriterCartesian2D")
    .def(tracktable::python_wrapping::common_writer_methods())
    ;
}


// ----------------------------------------------------------------------

void install_cartesian2d_trajectory_wrappers()
{
  using namespace boost::python;

  class_< trajectory_type >("TrajectoryCartesian2D")
    .def(tracktable::python_wrapping::property_access_suite())
    .def("from_position_list", tracktable::python_wrapping::trajectory_from_position_list<trajectory_type>, return_value_policy<manage_new_object>())
    .staticmethod("from_position_list")
    .def("__iter__", iterator<trajectory_type>())
    .def(self==self)
    .def(self!=self)
    .def(vector_indexing_suite<trajectory_type>())
    ;
}

// ----------------------------------------------------------------------

void install_cartesian2d_domain_wrappers()
{
  using namespace boost::python;

  tracktable::domain::cartesian2d::base_point_type base_point;
  tracktable::domain::cartesian2d::trajectory_point_type trajectory_point;

  install_cartesian2d_base_point_wrappers();
  install_cartesian2d_trajectory_point_wrappers();
  install_cartesian2d_trajectory_wrappers();
  install_point_reader_wrappers();
  install_trajectory_reader_wrappers();
  install_cartesian2d_box_wrappers();
  install_point_writer_wrappers();
  install_trajectory_writer_wrappers();
}

BOOST_PYTHON_MODULE(_cartesian2d)
{
  install_cartesian2d_domain_wrappers();
}<|MERGE_RESOLUTION|>--- conflicted
+++ resolved
@@ -38,28 +38,7 @@
 // overloads are exposed in AlgorithmOverloadsModule so that
 // Boost.Python can sort out the C++ overloading by itself.
 
-<<<<<<< HEAD
-=======
-#include <boost/python.hpp>
-#include <boost/python/class.hpp>
-#include <boost/python/module.hpp>
-#include <boost/python/def.hpp>
-
-//Suppress conversion warning in boost header. Only in VS for now
-#if defined(_MSC_VER)
-#pragma warning( disable : 4267 )
-#endif
-
-#include <boost/python/suite/indexing/vector_indexing_suite.hpp>
-
-#if defined(_MSC_VER)
-#pragma warning( pop )
-#endif
-
-#include <boost/python/return_internal_reference.hpp>
-#include <Python.h>
-
->>>>>>> a9e4e027
+
 #include <tracktable/Domain/Cartesian2D.h>
 #include <tracktable/Core/Timestamp.h>
 #include <tracktable/IO/PointWriter.h>
