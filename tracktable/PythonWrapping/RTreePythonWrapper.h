/*
<<<<<<< HEAD
 * Copyright (c) 2014-2021 National Technology and Engineering
=======
 * Copyright (c) 2014-2023 National Technology and Engineering
>>>>>>> 4a3ad98b
 * Solutions of Sandia, LLC. Under the terms of Contract DE-NA0003525
 * with National Technology and Engineering Solutions of Sandia, LLC,
 * the U.S. Government retains certain rights in this software.
 *
 * Redistribution and use in source and binary forms, with or without
 * modification, are permitted provided that the following conditions
 * are met:
 *
 * 1. Redistributions of source code must retain the above copyright
 * notice, this list of conditions and the following disclaimer.
 *
 * 2. Redistributions in binary form must reproduce the above copyright
 * notice, this list of conditions and the following disclaimer in the
 * documentation and/or other materials provided with the distribution.
 *
 * THIS SOFTWARE IS PROVIDED BY THE COPYRIGHT HOLDERS AND CONTRIBUTORS
 * "AS IS" AND ANY EXPRESS OR IMPLIED WARRANTIES, INCLUDING, BUT NOT
 * LIMITED TO, THE IMPLIED WARRANTIES OF MERCHANTABILITY AND FITNESS FOR
 * A PARTICULAR PURPOSE ARE DISCLAIMED. IN NO EVENT SHALL THE COPYRIGHT
 * HOLDER OR CONTRIBUTORS BE LIABLE FOR ANY DIRECT, INDIRECT, INCIDENTAL,
 * SPECIAL, EXEMPLARY, OR CONSEQUENTIAL DAMAGES (INCLUDING, BUT NOT
 * LIMITED TO, PROCUREMENT OF SUBSTITUTE GOODS OR SERVICES; LOSS OF USE,
 * DATA, OR PROFITS; OR BUSINESS INTERRUPTION) HOWEVER CAUSED AND ON ANY
 * THEORY OF LIABILITY, WHETHER IN CONTRACT, STRICT LIABILITY, OR TORT
 * (INCLUDING NEGLIGENCE OR OTHERWISE) ARISING IN ANY WAY OUT OF THE USE
 * OF THIS SOFTWARE, EVEN IF ADVISED OF THE POSSIBILITY OF SUCH DAMAGE.
 */

#ifndef __tracktable_python_rtree_wrapper_h
#define __tracktable_python_rtree_wrapper_h

#include <tracktable/PythonWrapping/GuardedBoostPythonHeaders.h>

// possible hotfix for compile errors in 1.65.0 and 1.65.1
#include <boost/geometry/strategies/strategies.hpp>

#include <tracktable/Analysis/RTree.h>
#include <tracktable/Domain/FeatureVectors.h>

template<typename PointT>
class RTreePythonWrapper
{
public:
  typedef PointT point_type;
  typedef std::pair<point_type, int> indexed_point_type;
  typedef tracktable::RTree<indexed_point_type> rtree_type;

  RTreePythonWrapper() { }
  ~RTreePythonWrapper() { }

  void set_points(boost::python::object const& new_points)
    {
      this->insert_points(new_points);
    }

<<<<<<< HEAD
  std::size_t size() const 
=======
  std::size_t size() const
>>>>>>> 4a3ad98b
    {
      return this->Tree.size();
    }

  // ---------------------------------------------------------------------
<<<<<<< HEAD
  
  void insert_point(boost::python::object const& new_point) 
  {
    int point_id = this->Tree.size();
    indexed_point_type new_indexed_point(
      boost::python::extract<point_type>(new_point), 
=======

  void insert_point(boost::python::object const& new_point)
  {
    int point_id = this->Tree.size();
    indexed_point_type new_indexed_point(
      boost::python::extract<point_type>(new_point),
>>>>>>> 4a3ad98b
      point_id
      );

    this->Tree.insert(new_indexed_point);
  }

  // ---------------------------------------------------------------------
<<<<<<< HEAD
  
  void insert_points(boost::python::object const& new_points) 
  {
    boost::python::stl_input_iterator<point_type> point_begin(new_points), 
=======

  void insert_points(boost::python::object const& new_points)
  {
    boost::python::stl_input_iterator<point_type> point_begin(new_points),
>>>>>>> 4a3ad98b
        point_end;
    std::vector<indexed_point_type> indexed_points;
    int point_id = this->Tree.size();
    for (; point_begin != point_end; ++point_begin, ++point_id)
      {
      // Unlike insert_point() above, we don't have to call boost::python::
      // extract() here -- bp::stl_input_iterator<> does that for us.
      //
      // TODO: We could save memory by constructing the indexed points
      // using a transform iterator instead of accumulating a list here.
      indexed_point_type next_point(
<<<<<<< HEAD
        //boost::python::extract<point_type>(*point_begin), 
=======
        //boost::python::extract<point_type>(*point_begin),
>>>>>>> 4a3ad98b
        *point_begin,
        point_id
        );
      indexed_points.push_back(next_point);
      }
    this->Tree.insert(indexed_points.begin(), indexed_points.end());
  }


  // ----------------------------------------------------------------------

  boost::python::object find_points_in_box(boost::python::object const& min_corner,
                                           boost::python::object const& max_corner)
    {
      std::vector<indexed_point_type> points_in_box;
      point_type _min_corner((boost::python::extract<point_type>(min_corner)));
      point_type _max_corner((boost::python::extract<point_type>(max_corner)));

      this->Tree.find_points_inside_box(
        _min_corner, _max_corner,
        std::back_inserter(points_in_box)
        );

      boost::python::list point_indices;
      for (typename std::vector<indexed_point_type>::const_iterator iter = points_in_box.begin();
           iter != points_in_box.end();
           ++iter)
        {
        point_indices.append(iter->second);
        }

      return std::move(point_indices);
    }

  // ----------------------------------------------------------------------

  boost::python::object intersects(boost::python::object const& min_corner,
                                   boost::python::object const& max_corner)
    {
      std::vector<indexed_point_type> points_in_box;
      point_type _min_corner((boost::python::extract<point_type>(min_corner)));
      point_type _max_corner((boost::python::extract<point_type>(max_corner)));

      this->Tree.intersects(
        _min_corner, _max_corner,
        std::back_inserter(points_in_box)
        );

      boost::python::list point_indices;
      for (typename std::vector<indexed_point_type>::const_iterator iter = points_in_box.begin();
           iter != points_in_box.end();
           ++iter)
        {
        point_indices.append(iter->second);
        }

      return std::move(point_indices);
    }

  // ----------------------------------------------------------------------

  boost::python::object find_nearest_neighbors(boost::python::object const& search_point,
                                               std::size_t num_neighbors)
    {
      // The double parens here are present to ward off the "vexing
      // parse" problem.
      point_type query_location((boost::python::extract<point_type>(search_point)));
      indexed_point_type query_point(query_location, -1);
      std::vector<indexed_point_type> neighbors;

      this->Tree.find_nearest_neighbors(query_point, boost::numeric_cast<int>(num_neighbors), std::back_inserter(neighbors));
      boost::python::list result;
      for (typename std::vector<indexed_point_type>::const_iterator neighbor_iter = neighbors.begin();
           neighbor_iter != neighbors.end();
           ++neighbor_iter)
        {
        result.append(neighbor_iter->second);
        }
      return std::move(result);
    }

private:
  rtree_type Tree;
};


#endif<|MERGE_RESOLUTION|>--- conflicted
+++ resolved
@@ -1,9 +1,5 @@
 /*
-<<<<<<< HEAD
- * Copyright (c) 2014-2021 National Technology and Engineering
-=======
  * Copyright (c) 2014-2023 National Technology and Engineering
->>>>>>> 4a3ad98b
  * Solutions of Sandia, LLC. Under the terms of Contract DE-NA0003525
  * with National Technology and Engineering Solutions of Sandia, LLC,
  * the U.S. Government retains certain rights in this software.
@@ -59,31 +55,18 @@
       this->insert_points(new_points);
     }
 
-<<<<<<< HEAD
-  std::size_t size() const 
-=======
   std::size_t size() const
->>>>>>> 4a3ad98b
     {
       return this->Tree.size();
     }
 
   // ---------------------------------------------------------------------
-<<<<<<< HEAD
-  
-  void insert_point(boost::python::object const& new_point) 
-  {
-    int point_id = this->Tree.size();
-    indexed_point_type new_indexed_point(
-      boost::python::extract<point_type>(new_point), 
-=======
 
   void insert_point(boost::python::object const& new_point)
   {
     int point_id = this->Tree.size();
     indexed_point_type new_indexed_point(
       boost::python::extract<point_type>(new_point),
->>>>>>> 4a3ad98b
       point_id
       );
 
@@ -91,17 +74,10 @@
   }
 
   // ---------------------------------------------------------------------
-<<<<<<< HEAD
-  
-  void insert_points(boost::python::object const& new_points) 
-  {
-    boost::python::stl_input_iterator<point_type> point_begin(new_points), 
-=======
 
   void insert_points(boost::python::object const& new_points)
   {
     boost::python::stl_input_iterator<point_type> point_begin(new_points),
->>>>>>> 4a3ad98b
         point_end;
     std::vector<indexed_point_type> indexed_points;
     int point_id = this->Tree.size();
@@ -113,11 +89,7 @@
       // TODO: We could save memory by constructing the indexed points
       // using a transform iterator instead of accumulating a list here.
       indexed_point_type next_point(
-<<<<<<< HEAD
-        //boost::python::extract<point_type>(*point_begin), 
-=======
         //boost::python::extract<point_type>(*point_begin),
->>>>>>> 4a3ad98b
         *point_begin,
         point_id
         );
