--- conflicted
+++ resolved
@@ -79,13 +79,13 @@
 endif (Boost_FOUND AND EXISTS ${PYTHON_EXECUTABLE})
 
 # ----------------------------------------------------------------------
-# 
+#
 # (Not) Linking against libpython
-# 
+#
 # Some Python interpreters link statically against libpython.  Some
 # link dynamically.  If we link to a different libpython than the one
 # in/alongside the interpreter, we get segfaults at runtime.
-# 
+#
 # The solution is to not link against libpython and instead tell the
 # linker to leave unresolved symbols unresolved until load time.  GCC
 # and Visual C++ do this by default.  Clang has an applicable link
@@ -284,34 +284,17 @@
 
 install_python_extension(_rtree lib ${Tracktable_PYTHON_DIR})
 
-
-
-
-
 get_filename_component(
   PYTHON_EXECUTABLE_DIRECTORY
   ${PYTHON_EXECUTABLE}
   DIRECTORY
   )
-<<<<<<< HEAD
-
-
-
-get_filename_component(
-  PYTHON_EXECUTABLE_DIRECTORY
-  ${PYTHON_EXECUTABLE}
-  DIRECTORY
-  )
 
 message(STATUS "Adding wheel target.")
 message(STATUS "INFO: Python executable is ${PYTHON_EXECUTABLE}")
 message(STATUS "INFO: Install prefix is ${CMAKE_INSTALL_PREFIX}")
 message(STATUS "INFO: Wheel should go in ${CMAKE_BINARY_DIR}/wheel")
 
-<<<<<<< HEAD
-
-=======
->>>>>>> Add delocate-wheel argument to wheel building script
 if (APPLE)
   find_program(
     FIX_WHEEL_EXECUTABLE
@@ -323,31 +306,6 @@
     )
 endif (APPLE)
 
-<<<<<<< HEAD
-=======
-
->>>>>>> Add delocate-wheel argument to wheel building script
-=======
-
-
-message(STATUS "Adding wheel target.")
-message(STATUS "INFO: Python executable is ${PYTHON_EXECUTABLE}")
-message(STATUS "INFO: Install prefix is ${CMAKE_INSTALL_PREFIX}")
-message(STATUS "INFO: Wheel should go in ${CMAKE_BINARY_DIR}/wheel")
-
-if (APPLE)
-  find_program(
-    FIX_WHEEL_EXECUTABLE
-    delocate-wheel
-    HINTS
-    ${PYTHON_EXECUTABLE_DIRECTORY}
-    DOC
-    "delocate-wheel executable: OS X utility to add libraries to Python wheels"
-    )
-endif (APPLE)
-
-
->>>>>>> 6d480522
 add_custom_target( wheel
 #  COMMAND
 #  ${CMAKE_COMMAND} -E make_directory ${CMAKE_INSTALL_PREFIX}
@@ -363,8 +321,4 @@
   ${FIX_WHEEL_EXECUTABLE}
   WORKING_DIRECTORY ${CMAKE_INSTALL_PREFIX}
 #  DEPENDS install
-<<<<<<< HEAD
-  )
-=======
-  )
->>>>>>> 6d480522
+  )