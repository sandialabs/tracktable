#
# Copyright (c) 2014-2017 National Technology and Engineering
# Solutions of Sandia, LLC. Under the terms of Contract DE-NA0003525
# with National Technology and Engineering Solutions of Sandia, LLC,
# the U.S. Government retains certain rights in this software.
#
# Redistribution and use in source and binary forms, with or without
# modification, are permitted provided that the following conditions
# are met:
#
# 1. Redistributions of source code must retain the above copyright
# notice, this list of conditions and the following disclaimer.
#
# 2. Redistributions in binary form must reproduce the above copyright
# notice, this list of conditions and the following disclaimer in the
# documentation and/or other materials provided with the distribution.
#
# THIS SOFTWARE IS PROVIDED BY THE COPYRIGHT HOLDERS AND CONTRIBUTORS
# "AS IS" AND ANY EXPRESS OR IMPLIED WARRANTIES, INCLUDING, BUT NOT
# LIMITED TO, THE IMPLIED WARRANTIES OF MERCHANTABILITY AND FITNESS FOR
# A PARTICULAR PURPOSE ARE DISCLAIMED. IN NO EVENT SHALL THE COPYRIGHT
# HOLDER OR CONTRIBUTORS BE LIABLE FOR ANY DIRECT, INDIRECT, INCIDENTAL,
# SPECIAL, EXEMPLARY, OR CONSEQUENTIAL DAMAGES (INCLUDING, BUT NOT
# LIMITED TO, PROCUREMENT OF SUBSTITUTE GOODS OR SERVICES; LOSS OF USE,
# DATA, OR PROFITS; OR BUSINESS INTERRUPTION) HOWEVER CAUSED AND ON ANY
# THEORY OF LIABILITY, WHETHER IN CONTRACT, STRICT LIABILITY, OR TORT
# (INCLUDING NEGLIGENCE OR OTHERWISE) ARISING IN ANY WAY OUT OF THE USE
# OF THIS SOFTWARE, EVEN IF ADVISED OF THE POSSIBILITY OF SUCH DAMAGE.

# This is tracktable/C++/PythonWrapping/CMakeLists.txt
#
# Unlike the other libraries in Tracktable we do not generate a
# Windows export header in here.  Each Python extension module exports
# a single symbol -- its entry point -- and Boost.Python already
# handles the dllexport/dllimport annotation for that.
#
# ----------------------------------------------------------------------
#
# So, what's the Boost.Python library called?
#
# Versions of Boost from 1.57 through 1.66 generate
# libboost_python3.so for Python 3.  From 1.67 onward we get
# libboost_pythonXY.so for Python X.Y.  In order to figure out the
# proper library name we need to know BOTH the Python version and the
# Boost version.
#
# Note that as of CMake 3.12, the FindPythonInterp and FindPythonLibs
# modules are deprecated in favor of FindPython, FindPython2 and
# FindPython3.  We will start using those once we can be reasonably
# sure that a new version of CMake will be available in some of the
# more constrained environments where we build Tracktable.

set(Boost_PYTHON_LIBRARY_SUFFIX "")

find_package(Boost 1.57 COMPONENTS date_time regex REQUIRED)
find_package(PythonInterp)
if (PYTHONINTERP_FOUND)
  find_package(PythonLibs)
endif (PYTHONINTERP_FOUND)

if (Boost_FOUND AND EXISTS ${PYTHON_EXECUTABLE})
  if (Boost_VERSION VERSION_LESS 106700)
    # This version of Boost generates libboost_python[3].so.
    if (PYTHON_VERSION_MAJOR EQUAL 2)
      set(Boost_PYTHON_LIBRARY_SUFFIX "")
    else ()
      set(Boost_PYTHON_LIBRARY_SUFFIX "3")
    endif()
  else (Boost_VERSION VERSION_LESS 106700)
    # This version of Boost needs a versioned library.
    set(Boost_PYTHON_LIBRARY_SUFFIX "${PYTHON_VERSION_MAJOR}${PYTHON_VERSION_MINOR}")
  endif (Boost_VERSION VERSION_LESS 106700)

  # Force CMake to go back and find Boost again instead of relying on cached values.
  unset(Boost_FOUND)
  find_package(Boost 1.57 COMPONENTS date_time regex python${Boost_PYTHON_LIBRARY_SUFFIX})
else (Boost_FOUND AND EXISTS ${PYTHON_EXECUTABLE})
  message(WARNING "Boost.Python library version cannot be determined until both Boost and Python have been found.")
endif (Boost_FOUND AND EXISTS ${PYTHON_EXECUTABLE})

# ----------------------------------------------------------------------
#
# (Not) Linking against libpython
#
# Some Python interpreters link statically against libpython.  Some
# link dynamically.  If we link to a different libpython than the one
# in/alongside the interpreter, we get segfaults at runtime.
#
# The solution is to not link against libpython and instead tell the
# linker to leave unresolved symbols unresolved until load time.  GCC
# and Visual C++ do this by default.  Clang has an applicable link
# flag: "-undefined dynamic_lookup".

if (CMAKE_CXX_COMPILER_ID MATCHES "Clang")
  # using regular Clang or AppleClang
  set(CMAKE_MODULE_LINKER_FLAGS "${CMAKE_MODULE_LINKER_FLAGS} -undefined dynamic_lookup")
endif()

set(PYTHON_EXTENSION_LIBRARIES ${Boost_LIBRARIES})

include(PythonExtension)

set( FEATURE_VECTOR_MAX_DIMENSION 30 CACHE STRING "Maximum dimension of feature vectors for Python wrapping." )

configure_file(
  ${CMAKE_CURRENT_SOURCE_DIR}/PythonWrappingParameters.h.in
  ${CMAKE_CURRENT_BINARY_DIR}/PythonWrappingParameters.h
  )

include_directories(
  ${Tracktable_SOURCE_DIR}
  ${Tracktable_BINARY_DIR}
  ${Boost_INCLUDE_DIR}
  ${PYTHON_INCLUDE_DIRS}
  ${NUMPY_INCLUDE_DIRS}
  )

link_directories(
  ${Boost_LIBRARY_DIRS}
  ${Tracktable_BINARY_DIR}/lib
)

set(Tracktable_PYTHON_DIR ${Tracktable_SOURCE_DIR}/tracktable/Python/tracktable)

# We use Python-like naming for these files for two reasons.  First,
# we're going to be importing these from Python, so it's consistent.
# Second, the library name has to match what we pass to
# BOOST_PYTHON_MODULE(), so doing it right here will make that look
# right as well.

# This is a trivial module whose purpose is to make sure we can
# build Python extensions at all.  It exports a single function
# called greet() that returns a hello world message.

add_library(_tracktable_hello MODULE
  HelloWorldPythonModule.cpp
)
# puts the target into a folder in Visual studio
set_property(TARGET _tracktable_hello           PROPERTY FOLDER "Python")

target_link_libraries(_tracktable_hello
  ${PYTHON_EXTENSION_LIBRARIES}
  )

install_python_extension(_tracktable_hello lib ${Tracktable_PYTHON_DIR})

add_library(_core_types MODULE
  CorePythonModule.cpp
  DateTimeWrapper.cpp
  PairToTupleWrapper.cpp
  PropertyMapWrapper.cpp
  CommonMapWrappers.cpp
  )
set_property(TARGET _core_types PROPERTY FOLDER "Python")

target_link_libraries(_core_types
  TracktableCore
  ${PYTHON_EXTENSION_LIBRARIES}
  )

install_python_extension(_core_types lib ${Tracktable_PYTHON_DIR})

add_library(_domain_algorithm_overloads MODULE
  DomainAlgorithmOverloadsPythonModule.cpp
  )
set_property(TARGET _domain_algorithm_overloads PROPERTY FOLDER "Python")

target_link_libraries(_domain_algorithm_overloads
  TracktableCore
  TracktableDomain
  ${PYTHON_EXTENSION_LIBRARIES}
  )

install_python_extension(_domain_algorithm_overloads lib ${Tracktable_PYTHON_DIR})

add_library(_terrestrial MODULE
  TerrestrialDomainModule.cpp
)
set_property(TARGET _terrestrial PROPERTY FOLDER "Python")

target_link_libraries(_terrestrial
  TracktableCore
  TracktableDomain
  ${PYTHON_EXTENSION_LIBRARIES}
  )

install_python_extension(_terrestrial lib ${Tracktable_PYTHON_DIR})

add_library(_cartesian2d MODULE
  Cartesian2DDomainModule.cpp
)
set_property(TARGET _cartesian2d PROPERTY FOLDER "Python")

target_link_libraries(_cartesian2d
  TracktableCore
  TracktableDomain
  ${PYTHON_EXTENSION_LIBRARIES}
  )

install_python_extension(_cartesian2d lib ${Tracktable_PYTHON_DIR})

add_library(_cartesian3d MODULE
  Cartesian3DDomainModule.cpp
)
set_property(TARGET _cartesian3d                PROPERTY FOLDER "Python")

target_link_libraries(_cartesian3d
  TracktableCore
  TracktableDomain
  ${PYTHON_EXTENSION_LIBRARIES}
)

install_python_extension(_cartesian3d lib ${Tracktable_PYTHON_DIR})

add_library(_feature_vector_points MODULE
  FeatureVectorModule.cpp
  ExplicitInstantiation/FeatureVectorWrapper_1_5.cpp
  ExplicitInstantiation/FeatureVectorWrapper_6_10.cpp
  ExplicitInstantiation/FeatureVectorWrapper_11_15.cpp
  ExplicitInstantiation/FeatureVectorWrapper_16_20.cpp
  ExplicitInstantiation/FeatureVectorWrapper_21_25.cpp
  ExplicitInstantiation/FeatureVectorWrapper_26_30.cpp
  ExplicitInstantiation/FeatureVectorWrapper_Extra.cpp
  )

If(MSVC)
  set_property(SOURCE FeatureVectorModule.cpp APPEND_STRING PROPERTY COMPILE_FLAGS " /bigobj ")
Endif(MSVC)
set_property(TARGET _feature_vector_points PROPERTY FOLDER "Python")

target_link_libraries(_feature_vector_points
  TracktableCore
  TracktableDomain
  ${PYTHON_EXTENSION_LIBRARIES}
  )

install_python_extension(_feature_vector_points lib ${Tracktable_PYTHON_DIR})

add_library(_dbscan_clustering MODULE
  DBSCANClusteringPythonModule.cpp
  ExplicitInstantiation/DBSCAN_Wrapper_1_3.cpp
  ExplicitInstantiation/DBSCAN_Wrapper_4_6.cpp
  ExplicitInstantiation/DBSCAN_Wrapper_7_9.cpp
  ExplicitInstantiation/DBSCAN_Wrapper_10_12.cpp
  ExplicitInstantiation/DBSCAN_Wrapper_13_15.cpp
  ExplicitInstantiation/DBSCAN_Wrapper_16_18.cpp
  ExplicitInstantiation/DBSCAN_Wrapper_19_21.cpp
  ExplicitInstantiation/DBSCAN_Wrapper_22_24.cpp
  ExplicitInstantiation/DBSCAN_Wrapper_25_27.cpp
  ExplicitInstantiation/DBSCAN_Wrapper_28_30.cpp
  ExplicitInstantiation/DBSCAN_Wrapper_Extra.cpp
  )
set_property(TARGET _dbscan_clustering PROPERTY FOLDER "Python")

target_link_libraries(_dbscan_clustering
  TracktableCore
  TracktableDomain
  ${PYTHON_EXTENSION_LIBRARIES}
  )

install_python_extension(_dbscan_clustering lib ${Tracktable_PYTHON_DIR})

add_library(_rtree MODULE
  RTreePythonModule.cpp
  ExplicitInstantiation/RTree_Wrapper_1_3.cpp
  ExplicitInstantiation/RTree_Wrapper_4_6.cpp
  ExplicitInstantiation/RTree_Wrapper_7_9.cpp
  ExplicitInstantiation/RTree_Wrapper_10_12.cpp
  ExplicitInstantiation/RTree_Wrapper_13_15.cpp
  ExplicitInstantiation/RTree_Wrapper_16_18.cpp
  ExplicitInstantiation/RTree_Wrapper_19_21.cpp
  ExplicitInstantiation/RTree_Wrapper_22_24.cpp
  ExplicitInstantiation/RTree_Wrapper_25_27.cpp
  ExplicitInstantiation/RTree_Wrapper_28_30.cpp
  ExplicitInstantiation/RTree_Wrapper_Extra.cpp
  )
set_property(TARGET _rtree PROPERTY FOLDER "Python")

target_link_libraries(_rtree
  TracktableCore
  TracktableDomain
  ${PYTHON_EXTENSION_LIBRARIES}
  )

install_python_extension(_rtree lib ${Tracktable_PYTHON_DIR})

<<<<<<< HEAD
=======




get_filename_component(
  PYTHON_EXECUTABLE_DIRECTORY
  ${PYTHON_EXECUTABLE}
  DIRECTORY
  )

>>>>>>> 92638ccf
get_filename_component(
  PYTHON_EXECUTABLE_DIRECTORY
  ${PYTHON_EXECUTABLE}
  DIRECTORY
  )

message(STATUS "Adding wheel target.")
message(STATUS "INFO: Python executable is ${PYTHON_EXECUTABLE}")
message(STATUS "INFO: Install prefix is ${CMAKE_INSTALL_PREFIX}")
message(STATUS "INFO: Wheel should go in ${CMAKE_BINARY_DIR}/wheel")

if (APPLE)
  find_program(
    FIX_WHEEL_EXECUTABLE
    delocate-wheel
    HINTS
    ${PYTHON_EXECUTABLE_DIRECTORY}
    DOC
    "delocate-wheel executable: OS X utility to add libraries to Python wheels"
    )
endif (APPLE)

<<<<<<< HEAD
=======
if (UNIX AND NOT APPLE)
  find_program(
    FIX_WHEEL_EXECUTABLE
    auditwheel
    DOC
    "auditwheel: add libraries to a wheel"
    )
endif (UNIX AND NOT APPLE)

>>>>>>> 92638ccf
add_custom_target( wheel
#  COMMAND
#  ${CMAKE_COMMAND} -E make_directory ${CMAKE_INSTALL_PREFIX}
#  COMMAND
#  ${CMAKE_COMMAND} --build ${CMAKE_BINARY_DIR} --target install
  COMMAND
  ${CMAKE_COMMAND} -P ${Tracktable_SOURCE_DIR}/CMake/Modules/BuildWheel.cmake
  ${PYTHON_EXECUTABLE}
<<<<<<< HEAD
  ${CMAKE_BINARY_DIR}
  ${CMAKE_INSTALL_PREFIX}
=======
  ${CMAKE_INSTALL_PREFIX}
  ${CMAKE_BINARY_DIR}
>>>>>>> 92638ccf
  ${CMAKE_BINARY_DIR}/wheel
  ${Tracktable_SOURCE_DIR}/packaging/setup-generic.py
  ${FIX_WHEEL_EXECUTABLE}
  WORKING_DIRECTORY ${CMAKE_INSTALL_PREFIX}
#  DEPENDS install
  )<|MERGE_RESOLUTION|>--- conflicted
+++ resolved
@@ -284,19 +284,12 @@
 
 install_python_extension(_rtree lib ${Tracktable_PYTHON_DIR})
 
-<<<<<<< HEAD
-=======
-
-
-
-
 get_filename_component(
   PYTHON_EXECUTABLE_DIRECTORY
   ${PYTHON_EXECUTABLE}
   DIRECTORY
   )
 
->>>>>>> 92638ccf
 get_filename_component(
   PYTHON_EXECUTABLE_DIRECTORY
   ${PYTHON_EXECUTABLE}
@@ -319,8 +312,6 @@
     )
 endif (APPLE)
 
-<<<<<<< HEAD
-=======
 if (UNIX AND NOT APPLE)
   find_program(
     FIX_WHEEL_EXECUTABLE
@@ -330,22 +321,13 @@
     )
 endif (UNIX AND NOT APPLE)
 
->>>>>>> 92638ccf
+
 add_custom_target( wheel
-#  COMMAND
-#  ${CMAKE_COMMAND} -E make_directory ${CMAKE_INSTALL_PREFIX}
-#  COMMAND
-#  ${CMAKE_COMMAND} --build ${CMAKE_BINARY_DIR} --target install
   COMMAND
   ${CMAKE_COMMAND} -P ${Tracktable_SOURCE_DIR}/CMake/Modules/BuildWheel.cmake
   ${PYTHON_EXECUTABLE}
-<<<<<<< HEAD
-  ${CMAKE_BINARY_DIR}
-  ${CMAKE_INSTALL_PREFIX}
-=======
   ${CMAKE_INSTALL_PREFIX}
   ${CMAKE_BINARY_DIR}
->>>>>>> 92638ccf
   ${CMAKE_BINARY_DIR}/wheel
   ${Tracktable_SOURCE_DIR}/packaging/setup-generic.py
   ${FIX_WHEEL_EXECUTABLE}
