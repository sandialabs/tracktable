--- conflicted
+++ resolved
@@ -36,9 +36,5 @@
 #if defined(__clang__)
 # pragma clang diagnostic ignored "-Wunused-local-typedef"
 #elif defined(__GNUC__)
-<<<<<<< HEAD
-/* # pragma GCC diagnostic ignored "-Wunused-local-typedef" */
-=======
 # pragma GCC diagnostic ignored "-Wunused-local-typedefs"
->>>>>>> 34faec1a
 #endif
