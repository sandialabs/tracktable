--- conflicted
+++ resolved
@@ -353,11 +353,7 @@
 
 target_link_libraries(test_trajectory_slicing
   TracktableCore
-<<<<<<< HEAD
-  ${Boost_LIBRARIES} 
-=======
-  ${Boost_LIBRARIES}
->>>>>>> 04faba01
+  ${Boost_LIBRARIES}
   )
 
 # ----------------------------------------------------------------------
@@ -421,29 +417,17 @@
 )
 
 add_test(
-<<<<<<< HEAD
-  NAME C_TestCurrentLengthFraction
-=======
   NAME C_CurrentLengthFraction
->>>>>>> 04faba01
   COMMAND test_current_length_fraction
 )
 
 add_test(
-<<<<<<< HEAD
-  NAME C_TestCurrentTimeFraction
-=======
   NAME C_CurrentTimeFraction
->>>>>>> 04faba01
   COMMAND test_current_time_fraction
 )
 
 add_test(
-<<<<<<< HEAD
-  NAME C_TestPointGeometryMath
-=======
   NAME C_PointGeometryMath
->>>>>>> 04faba01
   COMMAND test_point_geometry_math
 )
 
