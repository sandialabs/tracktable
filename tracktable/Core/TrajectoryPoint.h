--- conflicted
+++ resolved
@@ -385,19 +385,6 @@
       this->CurrentLength = length;
     }
 
-<<<<<<< HEAD
-  /// Get fraction of total length of trajectory up to this point
-  //
-  // When we build a trajectory this property will be set to the 
-  // fraction of length of the trajectory up to this point.  This 
-  // will be 0.0 at the very first point and range up to 1.0 
-  // thereafter.
-  //
-  // The initial value of current_length_fraction is -1.0 to indicate that it is
-  // not yet set.
-  //
-  // \return fraction of Trajectory length so far
-=======
   /** Get fraction of total length of trajectory up to this point
    *
    * When we build a trajectory this property will be set to the
@@ -410,37 +397,11 @@
    *
    * @return fraction of Trajectory length so far
    */
->>>>>>> c0568d08
   double current_length_fraction() const
     {
       return this->CurrentLengthFraction;
     }
 
-<<<<<<< HEAD
-  /// Set fraction of total length of trajectory up to this point
-  //
-  // You will almost certainly not need to call this method yourself.
-  // It is the responsibility of the Trajectory class to compute and
-  // set the lengths.
-  //
-  // \param fraction Fraction of Trajectory Length up to this point
-  void set_current_length_fraction(double fraction)
-    {
-      this->CurrentLengthFraction = fraction;
-    }   
-
-  /// Get fraction of total duration of trajectory up to this point
-  //
-  // When we build a trajectory this property will be set to the 
-  // fraction of duration of the trajectory up to this point.  This 
-  // will be 0.0 at the very first point and range up to 1.0 
-  // thereafter.
-  //
-  // The initial value of current_time_fraction is -1.0 to indicate that it is
-  // not yet set.
-  //
-  // \return fraction of Trajectory duration so far
-=======
   /** Set fraction of total length of trajectory up to this point
    *
    * You will almost certainly not need to call this method yourself.
@@ -466,31 +427,11 @@
    *
    * @return fraction of Trajectory duration so far
    */
->>>>>>> c0568d08
   double current_time_fraction() const
     {
       return this->CurrentTimeFraction;
     }
 
-<<<<<<< HEAD
-  /// Set fraction of total duration of trajectory up to this point
-  //
-  // You will almost certainly not need to call this method yourself.
-  // It is the responsibility of the Trajectory class to compute and
-  // set the fractions.
-  //
-  // \param fraction Fraction of Trajectory Duration up to this point
-  void set_current_time_fraction(double fraction)
-    {
-      this->CurrentTimeFraction = fraction;
-    } 
-
-    
-  /// INTERNAL METHOD
-  //
-  // This method is for use by the Python wrappers that can provide
-  // their own access to the property map.
-=======
   /** Set fraction of total duration of trajectory up to this point
    *
    * You will almost certainly not need to call this method yourself.
@@ -510,7 +451,6 @@
    * This method is for use by the Python wrappers that can provide
    * their own access to the non-const property map.
    */
->>>>>>> c0568d08
   PropertyMap& __non_const_properties() { return this->Properties; }
 
   /** @internal
