--- conflicted
+++ resolved
@@ -118,11 +118,7 @@
 |   Axis-aligned bounding box for map.
 |
 | ``--map-projection STRING``
-<<<<<<< HEAD
-|   Map projection string for Basemap. Defaults to 'mill' (Miller cylindrical).
-=======
 |   Map projection string for Basemap. Defaults to 'PlateCarree'.
->>>>>>> c0568d08
 
 """
 
