#
# Copyright (c) 2014-2017 National Technology and Engineering
# Solutions of Sandia, LLC. Under the terms of Contract DE-NA0003525
# with National Technology and Engineering Solutions of Sandia, LLC,
# the U.S. Government retains certain rights in this software.
#
# Redistribution and use in source and binary forms, with or without
# modification, are permitted provided that the following conditions
# are met:
#
# 1. Redistributions of source code must retain the above copyright
# notice, this list of conditions and the following disclaimer.
#
# 2. Redistributions in binary form must reproduce the above copyright
# notice, this list of conditions and the following disclaimer in the
# documentation and/or other materials provided with the distribution.
#
# THIS SOFTWARE IS PROVIDED BY THE COPYRIGHT HOLDERS AND CONTRIBUTORS
# "AS IS" AND ANY EXPRESS OR IMPLIED WARRANTIES, INCLUDING, BUT NOT
# LIMITED TO, THE IMPLIED WARRANTIES OF MERCHANTABILITY AND FITNESS
# FOR A PARTICULAR PURPOSE ARE DISCLAIMED. IN NO EVENT SHALL THE
# COPYRIGHT HOLDER OR CONTRIBUTORS BE LIABLE FOR ANY DIRECT, INDIRECT,
# INCIDENTAL, SPECIAL, EXEMPLARY, OR CONSEQUENTIAL DAMAGES (INCLUDING,
# BUT NOT LIMITED TO, PROCUREMENT OF SUBSTITUTE GOODS OR SERVICES;
# LOSS OF USE, DATA, OR PROFITS; OR BUSINESS INTERRUPTION) HOWEVER
# CAUSED AND ON ANY THEORY OF LIABILITY, WHETHER IN CONTRACT, STRICT
# LIABILITY, OR TORT (INCLUDING NEGLIGENCE OR OTHERWISE) ARISING IN
# ANY WAY OUT OF THE USE OF THIS SOFTWARE, EVEN IF ADVISED OF THE
# POSSIBILITY OF SUCH DAMAGE.

# -*- encoding: utf-8; -*-

"""
cities.py - Locations and population values for many cities of the world
"""

#
# This code is derived from a list of cities provided by MaxMind at
# http://www.maxmind.com/en/worldcities.  Here is the license under
# which we use and redistribute the data:
#
# OPEN DATA LICENSE for MaxMind WorldCities and Postal Code Databases
#
# Copyright (c) 2008 MaxMind Inc.  All Rights Reserved.
#
# The database uses toponymic information, based on the Geographic
# Names Data Base, containing official standard names approved by the
# United States Board on Geographic Names and maintained by the
# National Geospatial-Intelligence Agency. More information is
# available at the Maps and Geodata link at www.nga.mil. The National
# Geospatial-Intelligence Agency name, initials, and seal are
# protected by 10 United States Code Section 445.
#
# It also uses free population data from Stefan Helders www.world-gazetteer.com.
# Visit his website to download the free population data.  Our database
# combines Stefan's population data with the list of all cities in the world.
#
# All advertising materials and documentation mentioning features or
# use of this database must display the following acknowledgment:
# "This product includes data created by MaxMind, available from
# http://www.maxmind.com/"
#
# Redistribution and use with or without modification, are permitted provided
# that the following conditions are met:
#
# 1. Redistributions must retain the above copyright notice, this list of
# conditions and the following disclaimer in the documentation and/or other
# materials provided with the distribution.
#
# 2. All advertising materials and documentation mentioning features or use of
# this database must display the following acknowledgement:
# "This product includes data created by MaxMind, available from
# http://www.maxmind.com/"
#
# 3. "MaxMind" may not be used to endorse or promote products derived from this
# database without specific prior written permission.
#
# THIS DATABASE IS PROVIDED BY MAXMIND.COM ``AS IS'' AND ANY EXPRESS
# OR IMPLIED WARRANTIES, INCLUDING, BUT NOT LIMITED TO, THE IMPLIED
# WARRANTIES OF MERCHANTABILITY AND FITNESS FOR A PARTICULAR PURPOSE
# ARE DISCLAIMED. IN NO EVENT SHALL MAXMIND.COM BE LIABLE FOR ANY
# DIRECT, INDIRECT, INCIDENTAL, SPECIAL, EXEMPLARY, OR CONSEQUENTIAL
# DAMAGES (INCLUDING, BUT NOT LIMITED TO, PROCUREMENT OF SUBSTITUTE
# GOODS OR SERVICES; LOSS OF USE, DATA, OR PROFITS; OR BUSINESS
# INTERRUPTION) HOWEVER CAUSED AND ON ANY THEORY OF LIABILITY, WHETHER
# IN CONTRACT, STRICT LIABILITY, OR TORT (INCLUDING NEGLIGENCE OR
# OTHERWISE) ARISING IN ANY WAY OUT OF THE USE OF THIS DATABASE, EVEN
# IF ADVISED OF THE POSSIBILITY OF SUCH DAMAGE.

from __future__ import print_function, absolute_import, division

import operator

from tracktable.core.geomath import latitude, longitude

CITY_TABLE = None
CITY_HEADERS = None

# ----------------------------------------------------------------------

class CityInfo(object):
    """Brief information about a city.

    Attributes:
      country_code (string): 2-character abbreviation for country
      name (string): City name
      population (integer): Estimated population
      latitude (float): Latitude of city location
      longitude (float): Longitude of city location
    """

    def __init__(self):
        """Initialize an empty city."""
        self.country_code = None
        self.name = None
        self.population = None
        self.latitude = None
        self.longitude = None

# ----------------------------------------------------------------------

def cities_in_bbox(bbox_min=(-180, -90),
                   bbox_max=(180, 90),
                   minimum_population=0):
    """Return all the cities in a bounding box.

    Kwargs:
      bbox_min (TrajectoryPoint): Southwest corner of bounding box,
         default (-180, -90)
      bbox_max (TrajectoryPoint): Northeast corner of bounding box,
         default (180, 90)
      minimum_population (integer): Cities with lower population than
         this will not be returned.  Default 0.

    Returns:
      List of CityInfo objects.
    """

    global CITY_TABLE
    if not CITY_TABLE:
<<<<<<< HEAD
        from tracktable.info.data.city_table import city_table as cities
=======
        from .data.city_table import city_table as cities
>>>>>>> a1740b53
        CITY_TABLE = cities

    result = []

    for row in CITY_TABLE:
        lat = row[3]
        lon = row[4]
        if ( lon >= longitude(bbox_min) and 
             lon <= longitude(bbox_max) and
             lat >= latitude(bbox_min) and
             lat <= latitude(bbox_max) and
             (not minimum_population) or (row[2] >= minimum_population) ):

            info = CityInfo()
            info.country_code = row[0]
            info.name = row[1]
            info.population = row[2]
            info.latitude = row[3]
            info.longitude = row[4]
            result.append(info)

    return result


# ----------------------------------------------------------------------

def largest_cities_in_bbox(bbox_min=(-180, -90),
                           bbox_max=(180, 90),
                           count=10):
    """Return the largest N cities in a bounding box.

    A city's size is measured by its population.

    Args:
      bbox_min (TrajectoryPoint): Southwest corner of bounding box.
        Defaults to (-180, -90).
      bbox_max (TrajectoryPoint): Northeast corner of bounding box.
        Defaults to (180, 90).
      count (integer): How many cities to return.  Defaults to 10.

    Returns:
      A list of CityInfo objects.
    """

    all_cities = cities_in_bbox(bbox_lowerleft, bbox_upperright)
    sorted_cities = sorted(all_cities, key=lambda city: city.population, reverse=True)
    return sorted_cities[0:count]


HEADINGS = [ u"Country",u"AccentCity",'Population','Latitude','Longitude' ]<|MERGE_RESOLUTION|>--- conflicted
+++ resolved
@@ -138,11 +138,7 @@
 
     global CITY_TABLE
     if not CITY_TABLE:
-<<<<<<< HEAD
         from tracktable.info.data.city_table import city_table as cities
-=======
-        from .data.city_table import city_table as cities
->>>>>>> a1740b53
         CITY_TABLE = cities
 
     result = []
