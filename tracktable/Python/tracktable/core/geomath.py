#
<<<<<<< HEAD
# Copyright (c) 2014-2021 National Technology and Engineering
=======
# Copyright (c) 2014-2023 National Technology and Engineering
>>>>>>> 4a3ad98b
# Solutions of Sandia, LLC. Under the terms of Contract DE-NA0003525
# with National Technology and Engineering Solutions of Sandia, LLC,
# the U.S. Government retains certain rights in this software.
#
# Redistribution and use in source and binary forms, with or without
# modification, are permitted provided that the following conditions
# are met:
#
# 1. Redistributions of source code must retain the above copyright
# notice, this list of conditions and the following disclaimer.
#
# 2. Redistributions in binary form must reproduce the above copyright
# notice, this list of conditions and the following disclaimer in the
# documentation and/or other materials provided with the distribution.
#
# THIS SOFTWARE IS PROVIDED BY THE COPYRIGHT HOLDERS AND CONTRIBUTORS
# "AS IS" AND ANY EXPRESS OR IMPLIED WARRANTIES, INCLUDING, BUT NOT
# LIMITED TO, THE IMPLIED WARRANTIES OF MERCHANTABILITY AND FITNESS FOR
# A PARTICULAR PURPOSE ARE DISCLAIMED. IN NO EVENT SHALL THE COPYRIGHT
# HOLDER OR CONTRIBUTORS BE LIABLE FOR ANY DIRECT, INDIRECT, INCIDENTAL,
# SPECIAL, EXEMPLARY, OR CONSEQUENTIAL DAMAGES (INCLUDING, BUT NOT
# LIMITED TO, PROCUREMENT OF SUBSTITUTE GOODS OR SERVICES; LOSS OF USE,
# DATA, OR PROFITS; OR BUSINESS INTERRUPTION) HOWEVER CAUSED AND ON ANY
# THEORY OF LIABILITY, WHETHER IN CONTRACT, STRICT LIABILITY, OR TORT
# (INCLUDING NEGLIGENCE OR OTHERWISE) ARISING IN ANY WAY OUT OF THE USE
# OF THIS SOFTWARE, EVEN IF ADVISED OF THE POSSIBILITY OF SUCH DAMAGE.

"""
This file contains useful math functions. Some of them will be
related to geography such as 'find the distance between these two
points on the globe'.
"""

from __future__ import division, absolute_import

from six.moves import range
import copy
import math

import tracktable.core.log

from tracktable.lib._domain_algorithm_overloads import distance as _distance
from tracktable.lib._domain_algorithm_overloads import bearing as _bearing
from tracktable.lib._domain_algorithm_overloads import interpolate as _interpolate
from tracktable.lib._domain_algorithm_overloads import extrapolate as _extrapolate
from tracktable.lib._domain_algorithm_overloads import signed_turn_angle as _signed_turn_angle
from tracktable.lib._domain_algorithm_overloads import unsigned_turn_angle as _unsigned_turn_angle
from tracktable.lib._domain_algorithm_overloads import speed_between as _speed_between
from tracktable.lib._domain_algorithm_overloads import point_at_time_fraction as _point_at_time_fraction
from tracktable.lib._domain_algorithm_overloads import point_at_length_fraction as _point_at_length_fraction
from tracktable.lib._domain_algorithm_overloads import point_at_time as _point_at_time
from tracktable.lib._domain_algorithm_overloads import time_at_fraction as _time_at_fraction
from tracktable.lib._domain_algorithm_overloads import subset_during_interval as _subset_during_interval
from tracktable.lib._domain_algorithm_overloads import length as _length
from tracktable.lib._domain_algorithm_overloads import end_to_end_distance as _end_to_end_distance
from tracktable.lib._domain_algorithm_overloads import intersects as _intersects
from tracktable.lib._domain_algorithm_overloads import geometric_median as _geometric_median
from tracktable.lib._domain_algorithm_overloads import geometric_mean as _geometric_mean
from tracktable.lib._domain_algorithm_overloads import simplify as _simplify
from tracktable.lib._domain_algorithm_overloads import convex_hull_perimeter as _convex_hull_perimeter
from tracktable.lib._domain_algorithm_overloads import convex_hull_area as _convex_hull_area
from tracktable.lib._domain_algorithm_overloads import convex_hull_aspect_ratio as _convex_hull_aspect_ratio
from tracktable.lib._domain_algorithm_overloads import convex_hull_centroid as _convex_hull_centroid
from tracktable.lib._domain_algorithm_overloads import radius_of_gyration as _radius_of_gyration
from tracktable.lib._domain_algorithm_overloads import current_length as _current_length
from tracktable.lib._domain_algorithm_overloads import current_length_fraction as _current_length_fraction
from tracktable.lib._domain_algorithm_overloads import current_time_fraction as _current_time_fraction

import logging
LOGGER = logging.getLogger(__name__)
DOMAIN_MODULE = None


def xcoord(thing):
    """Return what we think is the X-coordinate for an object.

    If the supplied thing has a property named 'x' then we return
    that. Otherwise we try to return its first element.

    Args:
       thing (Tracktable object): Object with an 'x' property or tuple of numbers

    Returns:
       Number corresponding to x coordinate

    Raises:
       AttributeError: if attempt at access fails
    """

    try:
        return thing.x
    except AttributeError:
        return thing[0]

def ycoord(thing):
    """Return what we think is the Y-coordinate for an object.

    If the supplied thing has a property named 'y' then we return
    that. Otherwise we try to return its second element.

    Args:
       thing (Tracktable object): Object with an 'y' property or tuple of numbers

    Returns:
       Number corresponding to y coordinate

    Raises:
       AttributeError: if attempt at access fails
    """

    try:
        return thing.y
    except AttributeError:
        return thing[1]

def longitude(thing):
    """Return the longitude from a point or tuple

    It is often convenient to specify a point as a (lon, lat) tuple
    instead of a fullfledged TrajectoryPoint. By using this function
    to look up longitude we can cope gracefully with both.

    Args:
       thing (TrajectoryPoint or (lon, lat) tuple): Object with an 'longitude'
          property or tuple of numbers

    Returns:
       Longitude as float

    Raises:
       AttributeError: if attempt at access fails
    """

    if hasattr(thing, 'longitude'):
        return thing.longitude
    else:
        return thing[0]

def latitude(thing):
    """Return the latitude from a point or tuple

    It is often convenient to specify a point as a (lon, lat) tuple
    instead of a fullfledged TrajectoryPoint. By using this function
    to look up latitude we can cope gracefully with both.

    Args:
       thing (TrajectoryPoint or (lon, lat) tuple): Object with an 'latitude'
          property or tuple of numbers

    Returns:
       Latitude as float

    Raises:
       AttributeError: if attempt at access fails
    """

    if hasattr(thing, 'latitude'):
        return thing.latitude
    else:
        return thing[1]


def longitude_or_x(thing):
    """Return the longitude or X-coordinate from a point or tuple

    Args:
       thing (TrajectoryPoint, (lon, lat) tuple or (x, y) point): Object with an 'longitude'
          or 'x' property or tuple of numbers

    Returns:
       Longitude/X as float

    Raises:
       AttributeError: if attempt at access fails
    """

    if hasattr(thing, 'longitude'):
        return thing.longitude
    elif hasattr(thing, 'x'):
        return thing.x
    else:
        return thing[0]

def latitude_or_y(thing):
    """Return the latitude or Y-coordinate from a point or tuple

    Args:
       thing (TrajectoryPoint, (lon, lat) tuple or (x, y) point): Object with an 'latitude'
          or 'y' property or tuple of numbers

    Returns:
       Latitude/Y as float

    Raises:
       AttributeError: if attempt at access fails
    """

    if hasattr(thing, 'latitude'):
        return thing.latitude
    elif hasattr(thing, 'y'):
        return thing.y
    else:
        return thing[1]

def altitude(thing):
    """Return the altitude from a point or tuple

    It is often convenient to specify a point as a (lon, lat,
    altitude) tuple instead of a full-fledged TrajectoryPoint. By
    using this function to look up altitude we can cope gracefully
    with both.

    Args:
       thing (TrajectoryPoint or (lon, lat, altitude) tuple): Object with an 'altitude'
          property or tuple of numbers

    Returns:
       Altitude as float

    Raises:
       AttributeError: if attempt at access fails
    """
    if hasattr(thing, 'altitude'):
        return thing.altitude
    else:
        try:
            return thing.properties['altitude']
        except IndexError:
            return 0

def almost_equal(a, b, relative_tolerance=1e-6):
    """Check two numbers for equality within a tolerance

    Arguments:
       a (float): First number
       b (float): Second number

    Keyword Arguments:
       relative_tolerance (float): Numbers must be close to within this fraction of their average to be considered equal (Default: 1e-6)

    Returns:
       True/false depending on whether or not they're equal-ish
    """

    return ( math.fabs(a - b) < relative_tolerance * 0.5 * ( math.fabs(a) + math.fabs(b) ) )

# ----------------------------------------------------------------------

def bearing(origin, destination):
    """Compute angular bearing between two points

    Source: http://gagravarr.livejournal.com/109998.html with modifications.

    Domain Information:

      Terrestrial: Returned in degrees. 0 is due north, 90 is due
      east.

      Cartesian2D: Returned in radians. 0 is positive X, pi/2 is
      positive Y.

      Cartesian3D: Not defined.

    Args:
       origin (BasePoint or TrajectoryPoint): start point
       destination (BasePoint or TrajectoryPoint): end point

    Returns:
       Bearing from origin to destination.


    """


    return _bearing(origin, destination)

# ----------------------------------------------------------------------

def speed_between(point1, point2):
    """Return speed in km/hr between two timestamped points.

    Domain Information:

      Terrestrial: Speed is in km/hr

      Cartesian2D: Speed is in units/sec

      Cartesian3D: Speed is in units/sec

    Args:
      point1 (TrajectoryPoint): Start point
      point2 (TrajectoryPoint): End point

    Returns:
      Speed measured in domain-specific units as float

    """

    return _speed_between(point1, point2)


# ----------------------------------------------------------------------

def signed_turn_angle(a, b, c):
    """Return signed turn angle between (a, b) and (b, c).

    The magnitude of the angle tells you how far you turned. The sign
    of the angle tells you whether you turned right or left. Which
    one depends on the domain.

    Domain Information:

      Terrestrial: angle in degrees, positive angles are clockwise

      Cartesian2D: angle in radians, positive angles are counterclockwise

      Cartesian3D: not defined

    Args:
      a (BasePoint): first point
      b (BasePoint): second point
      c (BasePoint): third point

    Returns:
      Signed angle in domain-dependent units

    """

    return _signed_turn_angle(a, b, c)

# ----------------------------------------------------------------------

def unsigned_turn_angle(a, b, c):
    """Return unsigned turn angle between (a, b) and (b, c).

    The magnitude of the angle tells you how far you turned. This
    function will not tell you whether you turned right or left - for
    that you need signed_turn_angle.

    Domain Information:

      Terrestrial: angle in degrees between 0 and 180

      Cartesian2D: angle in radians between 0 and pi

      Cartesian3D: angle in radians between 0 and pi

    Args:
      a (BasePoint): first point
      b (BasePoint): second point
      c (BasePoint): third point

    Returns:
      Angle in domain-dependent units

    """

    return _unsigned_turn_angle(a, b, c)

# ----------------------------------------------------------------------

def intersects(thing1, thing2):
    """Check to see whether two geometries intersect

    The geometries in question must be from the same domain. They can
    be points, trajectories, linestrings or bounding boxes.

    Args:
      thing1 (points, trajectories, linestrings or bounding boxes): Geometry object
          used for intersection calculation
      thing2 (points, trajectories, linestrings or bounding boxes): Geometry object
          used for intersection calculation

    Returns:
      True or False
    """

    return _intersects(thing1, thing2)

# ----------------------------------------------------------------------

def length(trajectory):
    """Return the length of a path in domain-dependent units

    This is the total length of all segments in the trajectory.

    Domain Information:

      Terrestrial: distance in km

      Cartesian2D: distance in units

      Cartesian3D: distance in units

    Args:
      trajectory (Trajectory): Path whose length we want

    Returns:
      Length in domain-dependent units

    """

    return _length(trajectory)

# ----------------------------------------------------------------------

def current_length(point):
    """Return the current length of a path in domain-dependent units

    This is the length up to the given point in a trajectory.

    Domain Information:

      Terrestrial: distance in km

      Cartesian2D: distance in units

      Cartesian3D: distance in units

    Args:
      Point (TrajectoryPoint): Point to which we want the length

    Returns:
      Length in domain-dependent units

    """

    return _current_length(point)

# ----------------------------------------------------------------------
def end_to_end_distance(trajectory):
    """Return the distance between a path's endpoints

    This is just the crow-flight distance between start and end points rather
    than the total distance traveled.

    Domain Information:

      Terrestrial: distance in km

      Cartesian2D: distance in units

      Cartesian3D: distance in units

    Args:
      trajectory (Trajectory): Path whose length we want

    Returns:
      Length in domain-dependent units

    """

    return _end_to_end_distance(trajectory)

# ----------------------------------------------------------------------

def point_at_fraction(trajectory, time_fraction):
    """WARNING: This function is deprecated. Use point_at_time_fraction instead.

    Return a point from a trajectory at a specific fraction of its duration

    This function will estimate a point at a trajectory at some
    specific fraction of its total duration. If the supplied
    fraction does not fall exactly on a vertex of the trajectory we
    will interpolate between the nearest two points.

    Fractions before the beginning or after the end of the trajectory
    will return the start and end points, respectively.

    Args:
      trajectory (Trajectory): Path to sample
      time_fraction (float): Value between 0 and 1. 0 is the beginning and 1 is the end.

    Returns:
      TrajectoryPoint at specified fraction

    """

    tracktable.core.log.warn_deprecated((
      "tracktable.core.geomath.point_at_fraction is "
      "deprecated and will be removed in a future "
      "release. Use tracktable.core.geomath."
      "point_at_time_fraction or tracktable.core."
      "geomath.point_at_length_fraction instead."))

    return _point_at_time_fraction(trajectory, time_fraction)

# ----------------------------------------------------------------------


def point_at_time_fraction(trajectory, time_fraction):
    """Return a point from a trajectory at a specific fraction of its duration

    This function will estimate a point at a trajectory at some
    specific fraction of its total duration. If the supplied
    fraction does not fall exactly on a vertex of the trajectory we
    will interpolate between the nearest two points.

    Fractions before the beginning or after the end of the trajectory
    will return the start and end points, respectively.

    Args:
      trajectory (Trajectory): Path to sample
      time_fraction (float): Value between 0 and 1. 0 is the beginning and 1
          is the end.

    Returns:
      TrajectoryPoint at specified fraction

    """

    return _point_at_time_fraction(trajectory, time_fraction)

# ----------------------------------------------------------------------

def point_at_length_fraction(trajectory, length_fraction):
    """Return a point from a trajectory at a specific fraction of its distance

    This function will estimate a point at a trajectory at some
    specific fraction of its total travel distance. If the supplied
    fraction does not fall exactly on a vertex of the trajectory we
    will interpolate between the nearest two points.

    Fractions before the beginning or after the end of the trajectory
    will return the start and end points, respectively.

    Args:
      trajectory (Trajectory): Path to sample
      length_fraction (float): Value between 0 and 1. 0 is the beginning and 1 is the end.

    Returns:
      TrajectoryPoint at specified fraction

    """

    return _point_at_length_fraction(trajectory, length_fraction)

# ----------------------------------------------------------------------

def point_at_time(trajectory, when):
    """Return a point from a trajectory at a specific time

    This function will estimate a point at a trajectory at some
    specific time. If the supplied timestamp does not fall exactly on
    a vertex of the trajectory we will interpolate between the nearest
    two points.

    Times before the beginning or after the end of the trajectory will
    return the start and end points, respectively.

    Args:
      trajectory (Trajectory): Path to sample
      when (datetime): Timestamp for which we want the point

    Returns:
      TrajectoryPoint at specified time

    """

    return _point_at_time(trajectory, when)

# ----------------------------------------------------------------------

def time_at_fraction(trajectory, fraction):
    """Return a time from a trajectory at a specific fraction of its duration

    This function will estimate a time in a trajectory at some
    specific fraction of its total travel duration. If the supplied
    fraction does not fall exactly on a vertex of the trajectory we
    will interpolate between the nearest two points.

    Fractions before the beginning or after the end of the trajectory
    will return the start and end times, respectively.

    Args:
      trajectory (Trajectory): Path to sample
      fraction (float): Value between 0 and 1. 0 is the beginning and 1 is the end.

    Returns:
      Timestamp (datetime) at specified fraction

    """

    return _time_at_fraction(trajectory, fraction)

# ----------------------------------------------------------------------

def subset_during_interval(trajectory, start_time, end_time):
    """Return a subset of a trajectory between two times

    This function will extract some (possibly empty) subset of a
    trajectory between two timestamps.

    If the time interval is entirely outside the trajectory, the
    result will be an empty trajectory. Otherwise we will use
    point_at_time to find the two endpoints and build a new trajectory
    from the endpoints and all trajectory points between them.

    Args:
      trajectory (Trajectory): Path to sample
      start_time (datetime): Timestamp for beginning of subset
      end_time (datetime): Timestamp for end of subset

    Returns:
      Trajectory for desired interval

    """

    return _subset_during_interval(trajectory, start_time, end_time)

# ----------------------------------------------------------------------

def distance(hither, yon):
    """Return the distance between two points or trajectories

    This function will compute the distance between two objects in
    domain-specific units.

    The objects being measured must be from the same domain.

    Domain Information:

      Terrestrial domain returns distance in kilometers.

      Cartesian domains return distance in native units.

    Arguments:
      hither (BasePoint, TrajectoryPoint, Trajectory, or LineString): start here
      yon (BasePoint, TrajectoryPoint, Trajectory, or LineString): measure distance to here
      
    Returns:
      Distance between hither and yon

    """

    return _distance(hither, yon)

# ----------------------------------------------------------------------

def interpolate(start, end, t):
    """Interpolate between two points

    This function will interpolate linearly between two points. It is
    aware of the underlying coordinate system: interpolation on the
    globe will be done along great circles and interpolation in
    Cartesian space will be done along a straight line.

    The points being measured must be from the same domain.

    Args:
      start (BasePoint or TrajectoryPoint): point 1
      end (BasePoint or TrajectoryPoint): point 2
      t (float in [0, 1]): interpolant

    Returns:
      New point interpolated between start and end
    """

    return _interpolate(start, end, t)

# ----------------------------------------------------------------------

def extrapolate(start, end, t):
    """Extrapolate between two points

    This function will extrapolate linearly between two points. It is
    aware of the underlying coordinate system: interpolation on the
    globe will be done along great circles and interpolation in
    Cartesian space will be done along a straight line.

    The points being measured must be from the same domain.

    Args:
      start (BasePoint or TrajectoryPoint): point 1
      end (BasePoint or TrajectoryPoint): point 2
      t (float): interpolant

    Returns:
      New point interpolated between start and end
    """

    return _extrapolate(start, end, t)

# ----------------------------------------------------------------------

def sanity_check_distance_less_than(max_distance):
    """Check and verify distance is less than max allowable distance

    Args:
      max_distance (float): Max allowable distance between points

    Returns:
      True/False indicating if distance between two points is less
      than max distance

    """

    def sanity_check(point1, point2):
        return ( distance(point1, point2) < max_distance )

    return sanity_check

# ----------------------------------------------------------------------

def compute_bounding_box(point_sequence, buffer=()):
    """Compute a bounding box for a sequence of points.

    This function will construct a domain-specific bounding box over
    an arbitrary sequence of points. Those points must all have the
    same type. It can also produce a buffer of space that extends the
    bounding box some percentage beyond the min and max points. The
    implementation is fairly naive and can cause issues if the values
    extend past max values for the point/map type.

    Domain Information:

      Each domain returns a separate bounding box type.

    Args:
      point_sequence (BasePoint or TrajectoryPoint iterable): Iterable of points

    Keyword Arguments:
      buffer (tuple): Ratios to extend the bounding box. This defaults
              to an empty tuple which means no padding is added. (Default: ())

    Returns:
      Bounding box with min_corner, max_corner attributes

    """

    # We need some machinery from tracktable.domain in order to find
    # the correct class for the bounding box. In order to avoid a
    # load-time circular import dependency, we grab it on demand
    # here.
    global DOMAIN_MODULE
    if DOMAIN_MODULE is None:
        import importlib
        DOMAIN_MODULE = importlib.import_module('tracktable.domain')

    min_corner = None
    max_corner = None
    bbox_type = None

    num_points = 0

    for point in point_sequence:
        num_points += 1
        if bbox_type is None:
            bbox_type = DOMAIN_MODULE.domain_class_for_object(
               point, 'BoundingBox'
            )
        if min_corner is None:
            min_corner = copy.deepcopy(point)
            max_corner = copy.deepcopy(point)
        else:
            for i in range(len(point)):
                min_corner[i] = min(min_corner[i], point[i])
                max_corner[i] = max(max_corner[i], point[i])

    if len(buffer) == 2:
        horiz_buff = (max_corner[0] - min_corner[0]) * buffer[0]
        vert_buff = (max_corner[1] - min_corner[1]) * buffer[1]
        min_corner[0] = min_corner[0] - horiz_buff
        min_corner[1] = min_corner[1] - vert_buff
        max_corner[0] = max_corner[0] + horiz_buff
        max_corner[1] = max_corner[1] + vert_buff
    elif len(buffer) != 0:
        raise ValueError("Buffer must contain exactly 0 or 2 values.")
    if num_points == 0:
        raise ValueError("Cannot compute bounding box. No points provided.")
    else:
        global LOGGER
        LOGGER.debug("Bounding box points: {}, {}".format(
            min_corner,
            max_corner))
        result = bbox_type(min_corner, max_corner)
        LOGGER.debug("Final bounding box: {}".format(result))
        return result


# ----------------------------------------------------------------------

def recompute_speed(trajectory, target_attribute_name="speed"):
    """Use points and timestamps to compute speed

    The speed data in trajectories is often suspect. This method goes
    through and recomputes it based on the distance between
    neighboring points and the time elapsed between those points.

    The speed at point N is computed using the distance and time since
    point N-1. The speed at point 0 is copied from point 1.

    Args:
      trajectory (Trajectory): Any Tracktable trajectory

    Keyword Arguments:
      target_attribute_name (str): Speed will be stored in this property at
          each point. Defaults to 'speed'. (Default: "speed")

    The trajectory will be modified in place instead of returning a
    new copy.
    """

    if len(trajectory) == 0:
        return
    elif len(trajectory) == 1:
        trajectory[0].properties[target_attribute_name] = 0
    else:
        for point_index in range(1, len(trajectory)):
            trajectory[point_index].properties[target_attribute_name] = speed_between(
                trajectory[point_index - 1],
                trajectory[point_index]
            )

        trajectory[0].properties[target_attribute_name] = trajectory[1].properties[target_attribute_name]

# ----------------------------------------------------------------------

def geometric_median(points):
    """Compute L1 multivariate median of points

    The multivariate median generalizes the standard 1D median to two
    or more dimensions.

    Args:
       points (BasePoint or TrajectoryPoint iterable): Points for which you want a median

    Returns:
       Single point of the same type that came in
    """

    my_points = list(points)
    if len(my_points) == 0:
        return None
    return _geometric_median(my_points[0], my_points)



# ----------------------------------------------------------------------

def geometric_mean(points):
    """Compute mean of input points

    This is the regular mean: just the component-wise average of the
    coordinates.

    Note:
      This does not yet do the right thing with terrestrial
      points. It should normalize their coordinates to make sure they
      do not fall across the limb of the map before taking the average.

    Args:
       points (BasePoint or TrajectoryPoint iterable): Points for which you want a mean

    Returns:
       Single point of the same type that came in

    """

    my_points = list(points)
    if len(my_points) == 0:
        return None
    return _geometric_mean(my_points[0], my_points)

# ----------------------------------------------------------------------

def simplify(trajectory, tolerance):
    """Geometric simplification for trajectory

    This function reduces the number of points in a trajectory without
    introducing positional error greater than the supplied tolerance.
    Under the hood it uses Douglas-Peucker simplification.

    Note:
      The points in the output are copies of the points in the
      input. Changing the input after a call to simplify() will have no
      effect on previous results.

    Note:
      This function only cares about geometric error in the
      trajectory. It does not account for error in the attributes
      attached to each point.

    Args:
       trajectory (Trajectory): Trajectory to simplify
       tolerance (float):  Error tolerance measured in the trajectory's native distance

    Returns:
       Simplified version of trajectory

    """

    return _simplify(trajectory, tolerance)

# ----------------------------------------------------------------------

def convex_hull_perimeter(trajectory):
    """Compute the perimeter of the convex hull of a trajectory

    Perimeter length will be returned in the native distance units of
    the domain. This is kilometers for the terrestrial domain and
    untyped units for Cartesian.

    Args:
      trajectory (Trajectory): Trajectory whose hull you want to measure

    Returns:
      Perimeter of the trajectory's convex hull
    """

    return _convex_hull_perimeter(trajectory)


# ----------------------------------------------------------------------

def convex_hull_area(trajectory):
    """Compute the area of the convex hull of a trajectory

    Area will be returned in the native area units of
    the domain. This is square kilometers for the terrestrial domain and
    untyped squared units for Cartesian.

    Args:
      trajectory (Trajectory): Trajectory whose hull you want to measure

    Returns:
      Area of the trajectory's convex hull
    """

    return _convex_hull_area(trajectory)


# ----------------------------------------------------------------------

def convex_hull_aspect_ratio(trajectory):
    """Compute the aspect ratio of the convex hull of a trajectory

    Aspect ratio is a dimensionless number. It refers to the ratio of
    the shortest axis of the polygon over the longest.

    Note that we compute an approximation using the vertices of the
    convex hull. This will get better in a future release.

    Args:
      trajectory (Trajectory): Trajectory whose shape you want to measure

    Returns:
      Aspect ratio of the trajectory's convex hull

    """

    return _convex_hull_aspect_ratio(trajectory)

# ----------------------------------------------------------------------

def radius_of_gyration(trajectory):
    """Compute the radius of gyration of a trajectory

    Radius of gyration is an indication of the compactness of a trajectory.
    Technically the result is in radians from the center of mass of
    the trajectory. The units of the radius is dependent on the type
    of trajectory being measured. Terrestrial will return km, while
    Cartesian2D returns radians.

    Args:
      trajectory (Trajectory): Trajectory whose shape you want to measure

    Returns:
      Radius of gyration of the trajectory

    """

    return _radius_of_gyration(trajectory)

# ----------------------------------------------------------------------

def convex_hull_centroid(trajectory):
    """Compute the centroid of the convex hull of a trajectory

    Centroid will be returned in the native units of
    the domain. This is: latitude, longitude (altitude) for the
    terrestrial domain; and x, y (z) for Cartesian.

    Args:
      trajectory (Trajectory): Trajectory whose shape you want to measure

    Returns:
      Centroid ratio of the trajectory's convex hull

    """

    return _convex_hull_centroid(trajectory)

# ----------------------------------------------------------------------

def latitude_degree_size(latitude):
    """
    latitude_degree_size(latitude: float between -90 and 90) -> float (in km)

    Compute the distance between adjacent degrees of latitude centered
    on a given parallel. This measurement is 111.694km at the equator
    and 110.574km at the poles. This is a small enough variation that
    we'll just use linear interpolation.

    Args:
      latitude (float): Latitude

    Returns:
      The distance between adjacent degrees of latitude

    """

    return (math.fabs(latitude) / 90) * (110.574 - 111.694) + 111.594

# ----------------------------------------------------------------------

def longitude_degree_size(latitude):
    """
    longitude_degree_size(latitude: float between -90 and 90) -> float (in km)

    Compute the distance between adjacent degrees of longitude at a
    given latitude. This varies from 111.32km at the equator to 0 at
    the poles and decreases as the cosine of increasing latitude.

    Args:
      latitude (float): Latitude

    Returns:
      The distance between adjacent degrees of longitude

    """

    def d2r(d):
        return math.pi * d / 180

    return 111.32 * math.cos(d2r(math.fabs(latitude)))

# ----------------------------------------------------------------------

def kms_to_lon(kms, latitude):
    """
    kms_to_lon(kms: float, latitude: float between -90 and 90) -> float (in longitude)

    Compute the degrees-longitude conversion for a distance in km, at a given latitude.
    This is because as you move towards the poles, the km/longitude ratio decreases

    Args:
      kms (float): Kilometers
      latitude (float): Latitude

    Returns:
      degrees-longitude conversion for a distance in km, at a given latitude

    """

    return kms / longitude_degree_size(latitude)

# ----------------------------------------------------------------------

def kms_to_lat(kms, latitude):
    """
    kms_to_lat(kms: float, latitude: float between -90 and 90) -> float (in latitude)

    Compute the degrees-latitude conversion for a distance in km, at a given latitude.

    Args:
      kms (float): Kilometers
      latitude (float): Latitude

    Returns:
      degrees-latitude conversion for a distance in km, at a given latitude

    """

    return kms / latitude_degree_size(latitude)

# ----------------------------------------------------------------------

def km_to_radians(distance):
    """Convert distance from km to radians given that we are working on the
    surface of the earth

    Arguments:
        distance: distance in km

    Returns:
        distance in radians
    """

    # divide the distance by the radius of the sphere (in this case the earth)
    return float(distance / 6371)

# ----------------------------------------------------------------------

def current_length_fraction(point):

    """Return the fraction length of a point in a trajectory

    This is the fraction length of all segments in the trajectory up to
    the given point.

    Args:
      point (Point): Point whose current length fraction we want

    Returns:
      Fraction of total length up to this point.

    """

    return _current_length_fraction(point)

# ----------------------------------------------------------------------

def current_time_fraction(point):

    """Return the fraction duration of a point in trajectory

    This is the fraction duration of all segments in the trajectory up to
    the given point.

    Args:
      point (Point): Point whose current duration fraction we want

    Returns:
      Fraction of total duration up to this point.

    """

    return _current_time_fraction(point)

# ----------------------------------------------------------------------

def ECEF(point, ratio = 1.0, altitudeString = ""):
    """Convert point to ECEF. Altitude is in km.

    Converts Terrestrial points to cartesian coordinates.

    Args:
       points: A point to convert
       ratio: conversion ratio from km to result
       altitudeString: String label of altitude property

    Returns:
       Single Cartesian 3D point
    """

    return point.ECEF(ratio, altitudeString)

# ----------------------------------------------------------------------

def ECEF_from_feet(point, altitudeString = "altitude"):
    """Convert point to ECEF using altitude in feet

    Converts Terrestrial points to cartesian coordinates.

    Args:
       points: A point to convert
       altitudeString: String label of altitude property

    Returns:
       Single Cartesian 3D point
    """

    return point.ECEF_from_feet(altitudeString)

# ----------------------------------------------------------------------

def ECEF_from_meters(point, altitudeString = "altitude"):
    """Convert point to ECEF using altitude in meters

    Converts Terrestrial points to cartesian coordinates.

    Args:
       points: A point to convert
       altitudeString: String label of altitude property

    Returns:
       Single Cartesian 3D point
    """

    return point.ECEF_from_meters(altitudeString)

# ----------------------------------------------------------------------
<|MERGE_RESOLUTION|>--- conflicted
+++ resolved
@@ -1,1189 +1,1185 @@
-#
-<<<<<<< HEAD
-# Copyright (c) 2014-2021 National Technology and Engineering
-=======
-# Copyright (c) 2014-2023 National Technology and Engineering
->>>>>>> 4a3ad98b
-# Solutions of Sandia, LLC. Under the terms of Contract DE-NA0003525
-# with National Technology and Engineering Solutions of Sandia, LLC,
-# the U.S. Government retains certain rights in this software.
-#
-# Redistribution and use in source and binary forms, with or without
-# modification, are permitted provided that the following conditions
-# are met:
-#
-# 1. Redistributions of source code must retain the above copyright
-# notice, this list of conditions and the following disclaimer.
-#
-# 2. Redistributions in binary form must reproduce the above copyright
-# notice, this list of conditions and the following disclaimer in the
-# documentation and/or other materials provided with the distribution.
-#
-# THIS SOFTWARE IS PROVIDED BY THE COPYRIGHT HOLDERS AND CONTRIBUTORS
-# "AS IS" AND ANY EXPRESS OR IMPLIED WARRANTIES, INCLUDING, BUT NOT
-# LIMITED TO, THE IMPLIED WARRANTIES OF MERCHANTABILITY AND FITNESS FOR
-# A PARTICULAR PURPOSE ARE DISCLAIMED. IN NO EVENT SHALL THE COPYRIGHT
-# HOLDER OR CONTRIBUTORS BE LIABLE FOR ANY DIRECT, INDIRECT, INCIDENTAL,
-# SPECIAL, EXEMPLARY, OR CONSEQUENTIAL DAMAGES (INCLUDING, BUT NOT
-# LIMITED TO, PROCUREMENT OF SUBSTITUTE GOODS OR SERVICES; LOSS OF USE,
-# DATA, OR PROFITS; OR BUSINESS INTERRUPTION) HOWEVER CAUSED AND ON ANY
-# THEORY OF LIABILITY, WHETHER IN CONTRACT, STRICT LIABILITY, OR TORT
-# (INCLUDING NEGLIGENCE OR OTHERWISE) ARISING IN ANY WAY OUT OF THE USE
-# OF THIS SOFTWARE, EVEN IF ADVISED OF THE POSSIBILITY OF SUCH DAMAGE.
-
-"""
-This file contains useful math functions. Some of them will be
-related to geography such as 'find the distance between these two
-points on the globe'.
-"""
-
-from __future__ import division, absolute_import
-
-from six.moves import range
-import copy
-import math
-
-import tracktable.core.log
-
-from tracktable.lib._domain_algorithm_overloads import distance as _distance
-from tracktable.lib._domain_algorithm_overloads import bearing as _bearing
-from tracktable.lib._domain_algorithm_overloads import interpolate as _interpolate
-from tracktable.lib._domain_algorithm_overloads import extrapolate as _extrapolate
-from tracktable.lib._domain_algorithm_overloads import signed_turn_angle as _signed_turn_angle
-from tracktable.lib._domain_algorithm_overloads import unsigned_turn_angle as _unsigned_turn_angle
-from tracktable.lib._domain_algorithm_overloads import speed_between as _speed_between
-from tracktable.lib._domain_algorithm_overloads import point_at_time_fraction as _point_at_time_fraction
-from tracktable.lib._domain_algorithm_overloads import point_at_length_fraction as _point_at_length_fraction
-from tracktable.lib._domain_algorithm_overloads import point_at_time as _point_at_time
-from tracktable.lib._domain_algorithm_overloads import time_at_fraction as _time_at_fraction
-from tracktable.lib._domain_algorithm_overloads import subset_during_interval as _subset_during_interval
-from tracktable.lib._domain_algorithm_overloads import length as _length
-from tracktable.lib._domain_algorithm_overloads import end_to_end_distance as _end_to_end_distance
-from tracktable.lib._domain_algorithm_overloads import intersects as _intersects
-from tracktable.lib._domain_algorithm_overloads import geometric_median as _geometric_median
-from tracktable.lib._domain_algorithm_overloads import geometric_mean as _geometric_mean
-from tracktable.lib._domain_algorithm_overloads import simplify as _simplify
-from tracktable.lib._domain_algorithm_overloads import convex_hull_perimeter as _convex_hull_perimeter
-from tracktable.lib._domain_algorithm_overloads import convex_hull_area as _convex_hull_area
-from tracktable.lib._domain_algorithm_overloads import convex_hull_aspect_ratio as _convex_hull_aspect_ratio
-from tracktable.lib._domain_algorithm_overloads import convex_hull_centroid as _convex_hull_centroid
-from tracktable.lib._domain_algorithm_overloads import radius_of_gyration as _radius_of_gyration
-from tracktable.lib._domain_algorithm_overloads import current_length as _current_length
-from tracktable.lib._domain_algorithm_overloads import current_length_fraction as _current_length_fraction
-from tracktable.lib._domain_algorithm_overloads import current_time_fraction as _current_time_fraction
-
-import logging
-LOGGER = logging.getLogger(__name__)
-DOMAIN_MODULE = None
-
-
-def xcoord(thing):
-    """Return what we think is the X-coordinate for an object.
-
-    If the supplied thing has a property named 'x' then we return
-    that. Otherwise we try to return its first element.
-
-    Args:
-       thing (Tracktable object): Object with an 'x' property or tuple of numbers
-
-    Returns:
-       Number corresponding to x coordinate
-
-    Raises:
-       AttributeError: if attempt at access fails
-    """
-
-    try:
-        return thing.x
-    except AttributeError:
-        return thing[0]
-
-def ycoord(thing):
-    """Return what we think is the Y-coordinate for an object.
-
-    If the supplied thing has a property named 'y' then we return
-    that. Otherwise we try to return its second element.
-
-    Args:
-       thing (Tracktable object): Object with an 'y' property or tuple of numbers
-
-    Returns:
-       Number corresponding to y coordinate
-
-    Raises:
-       AttributeError: if attempt at access fails
-    """
-
-    try:
-        return thing.y
-    except AttributeError:
-        return thing[1]
-
-def longitude(thing):
-    """Return the longitude from a point or tuple
-
-    It is often convenient to specify a point as a (lon, lat) tuple
-    instead of a fullfledged TrajectoryPoint. By using this function
-    to look up longitude we can cope gracefully with both.
-
-    Args:
-       thing (TrajectoryPoint or (lon, lat) tuple): Object with an 'longitude'
-          property or tuple of numbers
-
-    Returns:
-       Longitude as float
-
-    Raises:
-       AttributeError: if attempt at access fails
-    """
-
-    if hasattr(thing, 'longitude'):
-        return thing.longitude
-    else:
-        return thing[0]
-
-def latitude(thing):
-    """Return the latitude from a point or tuple
-
-    It is often convenient to specify a point as a (lon, lat) tuple
-    instead of a fullfledged TrajectoryPoint. By using this function
-    to look up latitude we can cope gracefully with both.
-
-    Args:
-       thing (TrajectoryPoint or (lon, lat) tuple): Object with an 'latitude'
-          property or tuple of numbers
-
-    Returns:
-       Latitude as float
-
-    Raises:
-       AttributeError: if attempt at access fails
-    """
-
-    if hasattr(thing, 'latitude'):
-        return thing.latitude
-    else:
-        return thing[1]
-
-
-def longitude_or_x(thing):
-    """Return the longitude or X-coordinate from a point or tuple
-
-    Args:
-       thing (TrajectoryPoint, (lon, lat) tuple or (x, y) point): Object with an 'longitude'
-          or 'x' property or tuple of numbers
-
-    Returns:
-       Longitude/X as float
-
-    Raises:
-       AttributeError: if attempt at access fails
-    """
-
-    if hasattr(thing, 'longitude'):
-        return thing.longitude
-    elif hasattr(thing, 'x'):
-        return thing.x
-    else:
-        return thing[0]
-
-def latitude_or_y(thing):
-    """Return the latitude or Y-coordinate from a point or tuple
-
-    Args:
-       thing (TrajectoryPoint, (lon, lat) tuple or (x, y) point): Object with an 'latitude'
-          or 'y' property or tuple of numbers
-
-    Returns:
-       Latitude/Y as float
-
-    Raises:
-       AttributeError: if attempt at access fails
-    """
-
-    if hasattr(thing, 'latitude'):
-        return thing.latitude
-    elif hasattr(thing, 'y'):
-        return thing.y
-    else:
-        return thing[1]
-
-def altitude(thing):
-    """Return the altitude from a point or tuple
-
-    It is often convenient to specify a point as a (lon, lat,
-    altitude) tuple instead of a full-fledged TrajectoryPoint. By
-    using this function to look up altitude we can cope gracefully
-    with both.
-
-    Args:
-       thing (TrajectoryPoint or (lon, lat, altitude) tuple): Object with an 'altitude'
-          property or tuple of numbers
-
-    Returns:
-       Altitude as float
-
-    Raises:
-       AttributeError: if attempt at access fails
-    """
-    if hasattr(thing, 'altitude'):
-        return thing.altitude
-    else:
-        try:
-            return thing.properties['altitude']
-        except IndexError:
-            return 0
-
-def almost_equal(a, b, relative_tolerance=1e-6):
-    """Check two numbers for equality within a tolerance
-
-    Arguments:
-       a (float): First number
-       b (float): Second number
-
-    Keyword Arguments:
-       relative_tolerance (float): Numbers must be close to within this fraction of their average to be considered equal (Default: 1e-6)
-
-    Returns:
-       True/false depending on whether or not they're equal-ish
-    """
-
-    return ( math.fabs(a - b) < relative_tolerance * 0.5 * ( math.fabs(a) + math.fabs(b) ) )
-
-# ----------------------------------------------------------------------
-
-def bearing(origin, destination):
-    """Compute angular bearing between two points
-
-    Source: http://gagravarr.livejournal.com/109998.html with modifications.
-
-    Domain Information:
-
-      Terrestrial: Returned in degrees. 0 is due north, 90 is due
-      east.
-
-      Cartesian2D: Returned in radians. 0 is positive X, pi/2 is
-      positive Y.
-
-      Cartesian3D: Not defined.
-
-    Args:
-       origin (BasePoint or TrajectoryPoint): start point
-       destination (BasePoint or TrajectoryPoint): end point
-
-    Returns:
-       Bearing from origin to destination.
-
-
-    """
-
-
-    return _bearing(origin, destination)
-
-# ----------------------------------------------------------------------
-
-def speed_between(point1, point2):
-    """Return speed in km/hr between two timestamped points.
-
-    Domain Information:
-
-      Terrestrial: Speed is in km/hr
-
-      Cartesian2D: Speed is in units/sec
-
-      Cartesian3D: Speed is in units/sec
-
-    Args:
-      point1 (TrajectoryPoint): Start point
-      point2 (TrajectoryPoint): End point
-
-    Returns:
-      Speed measured in domain-specific units as float
-
-    """
-
-    return _speed_between(point1, point2)
-
-
-# ----------------------------------------------------------------------
-
-def signed_turn_angle(a, b, c):
-    """Return signed turn angle between (a, b) and (b, c).
-
-    The magnitude of the angle tells you how far you turned. The sign
-    of the angle tells you whether you turned right or left. Which
-    one depends on the domain.
-
-    Domain Information:
-
-      Terrestrial: angle in degrees, positive angles are clockwise
-
-      Cartesian2D: angle in radians, positive angles are counterclockwise
-
-      Cartesian3D: not defined
-
-    Args:
-      a (BasePoint): first point
-      b (BasePoint): second point
-      c (BasePoint): third point
-
-    Returns:
-      Signed angle in domain-dependent units
-
-    """
-
-    return _signed_turn_angle(a, b, c)
-
-# ----------------------------------------------------------------------
-
-def unsigned_turn_angle(a, b, c):
-    """Return unsigned turn angle between (a, b) and (b, c).
-
-    The magnitude of the angle tells you how far you turned. This
-    function will not tell you whether you turned right or left - for
-    that you need signed_turn_angle.
-
-    Domain Information:
-
-      Terrestrial: angle in degrees between 0 and 180
-
-      Cartesian2D: angle in radians between 0 and pi
-
-      Cartesian3D: angle in radians between 0 and pi
-
-    Args:
-      a (BasePoint): first point
-      b (BasePoint): second point
-      c (BasePoint): third point
-
-    Returns:
-      Angle in domain-dependent units
-
-    """
-
-    return _unsigned_turn_angle(a, b, c)
-
-# ----------------------------------------------------------------------
-
-def intersects(thing1, thing2):
-    """Check to see whether two geometries intersect
-
-    The geometries in question must be from the same domain. They can
-    be points, trajectories, linestrings or bounding boxes.
-
-    Args:
-      thing1 (points, trajectories, linestrings or bounding boxes): Geometry object
-          used for intersection calculation
-      thing2 (points, trajectories, linestrings or bounding boxes): Geometry object
-          used for intersection calculation
-
-    Returns:
-      True or False
-    """
-
-    return _intersects(thing1, thing2)
-
-# ----------------------------------------------------------------------
-
-def length(trajectory):
-    """Return the length of a path in domain-dependent units
-
-    This is the total length of all segments in the trajectory.
-
-    Domain Information:
-
-      Terrestrial: distance in km
-
-      Cartesian2D: distance in units
-
-      Cartesian3D: distance in units
-
-    Args:
-      trajectory (Trajectory): Path whose length we want
-
-    Returns:
-      Length in domain-dependent units
-
-    """
-
-    return _length(trajectory)
-
-# ----------------------------------------------------------------------
-
-def current_length(point):
-    """Return the current length of a path in domain-dependent units
-
-    This is the length up to the given point in a trajectory.
-
-    Domain Information:
-
-      Terrestrial: distance in km
-
-      Cartesian2D: distance in units
-
-      Cartesian3D: distance in units
-
-    Args:
-      Point (TrajectoryPoint): Point to which we want the length
-
-    Returns:
-      Length in domain-dependent units
-
-    """
-
-    return _current_length(point)
-
-# ----------------------------------------------------------------------
-def end_to_end_distance(trajectory):
-    """Return the distance between a path's endpoints
-
-    This is just the crow-flight distance between start and end points rather
-    than the total distance traveled.
-
-    Domain Information:
-
-      Terrestrial: distance in km
-
-      Cartesian2D: distance in units
-
-      Cartesian3D: distance in units
-
-    Args:
-      trajectory (Trajectory): Path whose length we want
-
-    Returns:
-      Length in domain-dependent units
-
-    """
-
-    return _end_to_end_distance(trajectory)
-
-# ----------------------------------------------------------------------
-
-def point_at_fraction(trajectory, time_fraction):
-    """WARNING: This function is deprecated. Use point_at_time_fraction instead.
-
-    Return a point from a trajectory at a specific fraction of its duration
-
-    This function will estimate a point at a trajectory at some
-    specific fraction of its total duration. If the supplied
-    fraction does not fall exactly on a vertex of the trajectory we
-    will interpolate between the nearest two points.
-
-    Fractions before the beginning or after the end of the trajectory
-    will return the start and end points, respectively.
-
-    Args:
-      trajectory (Trajectory): Path to sample
-      time_fraction (float): Value between 0 and 1. 0 is the beginning and 1 is the end.
-
-    Returns:
-      TrajectoryPoint at specified fraction
-
-    """
-
-    tracktable.core.log.warn_deprecated((
-      "tracktable.core.geomath.point_at_fraction is "
-      "deprecated and will be removed in a future "
-      "release. Use tracktable.core.geomath."
-      "point_at_time_fraction or tracktable.core."
-      "geomath.point_at_length_fraction instead."))
-
-    return _point_at_time_fraction(trajectory, time_fraction)
-
-# ----------------------------------------------------------------------
-
-
-def point_at_time_fraction(trajectory, time_fraction):
-    """Return a point from a trajectory at a specific fraction of its duration
-
-    This function will estimate a point at a trajectory at some
-    specific fraction of its total duration. If the supplied
-    fraction does not fall exactly on a vertex of the trajectory we
-    will interpolate between the nearest two points.
-
-    Fractions before the beginning or after the end of the trajectory
-    will return the start and end points, respectively.
-
-    Args:
-      trajectory (Trajectory): Path to sample
-      time_fraction (float): Value between 0 and 1. 0 is the beginning and 1
-          is the end.
-
-    Returns:
-      TrajectoryPoint at specified fraction
-
-    """
-
-    return _point_at_time_fraction(trajectory, time_fraction)
-
-# ----------------------------------------------------------------------
-
-def point_at_length_fraction(trajectory, length_fraction):
-    """Return a point from a trajectory at a specific fraction of its distance
-
-    This function will estimate a point at a trajectory at some
-    specific fraction of its total travel distance. If the supplied
-    fraction does not fall exactly on a vertex of the trajectory we
-    will interpolate between the nearest two points.
-
-    Fractions before the beginning or after the end of the trajectory
-    will return the start and end points, respectively.
-
-    Args:
-      trajectory (Trajectory): Path to sample
-      length_fraction (float): Value between 0 and 1. 0 is the beginning and 1 is the end.
-
-    Returns:
-      TrajectoryPoint at specified fraction
-
-    """
-
-    return _point_at_length_fraction(trajectory, length_fraction)
-
-# ----------------------------------------------------------------------
-
-def point_at_time(trajectory, when):
-    """Return a point from a trajectory at a specific time
-
-    This function will estimate a point at a trajectory at some
-    specific time. If the supplied timestamp does not fall exactly on
-    a vertex of the trajectory we will interpolate between the nearest
-    two points.
-
-    Times before the beginning or after the end of the trajectory will
-    return the start and end points, respectively.
-
-    Args:
-      trajectory (Trajectory): Path to sample
-      when (datetime): Timestamp for which we want the point
-
-    Returns:
-      TrajectoryPoint at specified time
-
-    """
-
-    return _point_at_time(trajectory, when)
-
-# ----------------------------------------------------------------------
-
-def time_at_fraction(trajectory, fraction):
-    """Return a time from a trajectory at a specific fraction of its duration
-
-    This function will estimate a time in a trajectory at some
-    specific fraction of its total travel duration. If the supplied
-    fraction does not fall exactly on a vertex of the trajectory we
-    will interpolate between the nearest two points.
-
-    Fractions before the beginning or after the end of the trajectory
-    will return the start and end times, respectively.
-
-    Args:
-      trajectory (Trajectory): Path to sample
-      fraction (float): Value between 0 and 1. 0 is the beginning and 1 is the end.
-
-    Returns:
-      Timestamp (datetime) at specified fraction
-
-    """
-
-    return _time_at_fraction(trajectory, fraction)
-
-# ----------------------------------------------------------------------
-
-def subset_during_interval(trajectory, start_time, end_time):
-    """Return a subset of a trajectory between two times
-
-    This function will extract some (possibly empty) subset of a
-    trajectory between two timestamps.
-
-    If the time interval is entirely outside the trajectory, the
-    result will be an empty trajectory. Otherwise we will use
-    point_at_time to find the two endpoints and build a new trajectory
-    from the endpoints and all trajectory points between them.
-
-    Args:
-      trajectory (Trajectory): Path to sample
-      start_time (datetime): Timestamp for beginning of subset
-      end_time (datetime): Timestamp for end of subset
-
-    Returns:
-      Trajectory for desired interval
-
-    """
-
-    return _subset_during_interval(trajectory, start_time, end_time)
-
-# ----------------------------------------------------------------------
-
-def distance(hither, yon):
-    """Return the distance between two points or trajectories
-
-    This function will compute the distance between two objects in
-    domain-specific units.
-
-    The objects being measured must be from the same domain.
-
-    Domain Information:
-
-      Terrestrial domain returns distance in kilometers.
-
-      Cartesian domains return distance in native units.
-
-    Arguments:
-      hither (BasePoint, TrajectoryPoint, Trajectory, or LineString): start here
-      yon (BasePoint, TrajectoryPoint, Trajectory, or LineString): measure distance to here
-      
-    Returns:
-      Distance between hither and yon
-
-    """
-
-    return _distance(hither, yon)
-
-# ----------------------------------------------------------------------
-
-def interpolate(start, end, t):
-    """Interpolate between two points
-
-    This function will interpolate linearly between two points. It is
-    aware of the underlying coordinate system: interpolation on the
-    globe will be done along great circles and interpolation in
-    Cartesian space will be done along a straight line.
-
-    The points being measured must be from the same domain.
-
-    Args:
-      start (BasePoint or TrajectoryPoint): point 1
-      end (BasePoint or TrajectoryPoint): point 2
-      t (float in [0, 1]): interpolant
-
-    Returns:
-      New point interpolated between start and end
-    """
-
-    return _interpolate(start, end, t)
-
-# ----------------------------------------------------------------------
-
-def extrapolate(start, end, t):
-    """Extrapolate between two points
-
-    This function will extrapolate linearly between two points. It is
-    aware of the underlying coordinate system: interpolation on the
-    globe will be done along great circles and interpolation in
-    Cartesian space will be done along a straight line.
-
-    The points being measured must be from the same domain.
-
-    Args:
-      start (BasePoint or TrajectoryPoint): point 1
-      end (BasePoint or TrajectoryPoint): point 2
-      t (float): interpolant
-
-    Returns:
-      New point interpolated between start and end
-    """
-
-    return _extrapolate(start, end, t)
-
-# ----------------------------------------------------------------------
-
-def sanity_check_distance_less_than(max_distance):
-    """Check and verify distance is less than max allowable distance
-
-    Args:
-      max_distance (float): Max allowable distance between points
-
-    Returns:
-      True/False indicating if distance between two points is less
-      than max distance
-
-    """
-
-    def sanity_check(point1, point2):
-        return ( distance(point1, point2) < max_distance )
-
-    return sanity_check
-
-# ----------------------------------------------------------------------
-
-def compute_bounding_box(point_sequence, buffer=()):
-    """Compute a bounding box for a sequence of points.
-
-    This function will construct a domain-specific bounding box over
-    an arbitrary sequence of points. Those points must all have the
-    same type. It can also produce a buffer of space that extends the
-    bounding box some percentage beyond the min and max points. The
-    implementation is fairly naive and can cause issues if the values
-    extend past max values for the point/map type.
-
-    Domain Information:
-
-      Each domain returns a separate bounding box type.
-
-    Args:
-      point_sequence (BasePoint or TrajectoryPoint iterable): Iterable of points
-
-    Keyword Arguments:
-      buffer (tuple): Ratios to extend the bounding box. This defaults
-              to an empty tuple which means no padding is added. (Default: ())
-
-    Returns:
-      Bounding box with min_corner, max_corner attributes
-
-    """
-
-    # We need some machinery from tracktable.domain in order to find
-    # the correct class for the bounding box. In order to avoid a
-    # load-time circular import dependency, we grab it on demand
-    # here.
-    global DOMAIN_MODULE
-    if DOMAIN_MODULE is None:
-        import importlib
-        DOMAIN_MODULE = importlib.import_module('tracktable.domain')
-
-    min_corner = None
-    max_corner = None
-    bbox_type = None
-
-    num_points = 0
-
-    for point in point_sequence:
-        num_points += 1
-        if bbox_type is None:
-            bbox_type = DOMAIN_MODULE.domain_class_for_object(
-               point, 'BoundingBox'
-            )
-        if min_corner is None:
-            min_corner = copy.deepcopy(point)
-            max_corner = copy.deepcopy(point)
-        else:
-            for i in range(len(point)):
-                min_corner[i] = min(min_corner[i], point[i])
-                max_corner[i] = max(max_corner[i], point[i])
-
-    if len(buffer) == 2:
-        horiz_buff = (max_corner[0] - min_corner[0]) * buffer[0]
-        vert_buff = (max_corner[1] - min_corner[1]) * buffer[1]
-        min_corner[0] = min_corner[0] - horiz_buff
-        min_corner[1] = min_corner[1] - vert_buff
-        max_corner[0] = max_corner[0] + horiz_buff
-        max_corner[1] = max_corner[1] + vert_buff
-    elif len(buffer) != 0:
-        raise ValueError("Buffer must contain exactly 0 or 2 values.")
-    if num_points == 0:
-        raise ValueError("Cannot compute bounding box. No points provided.")
-    else:
-        global LOGGER
-        LOGGER.debug("Bounding box points: {}, {}".format(
-            min_corner,
-            max_corner))
-        result = bbox_type(min_corner, max_corner)
-        LOGGER.debug("Final bounding box: {}".format(result))
-        return result
-
-
-# ----------------------------------------------------------------------
-
-def recompute_speed(trajectory, target_attribute_name="speed"):
-    """Use points and timestamps to compute speed
-
-    The speed data in trajectories is often suspect. This method goes
-    through and recomputes it based on the distance between
-    neighboring points and the time elapsed between those points.
-
-    The speed at point N is computed using the distance and time since
-    point N-1. The speed at point 0 is copied from point 1.
-
-    Args:
-      trajectory (Trajectory): Any Tracktable trajectory
-
-    Keyword Arguments:
-      target_attribute_name (str): Speed will be stored in this property at
-          each point. Defaults to 'speed'. (Default: "speed")
-
-    The trajectory will be modified in place instead of returning a
-    new copy.
-    """
-
-    if len(trajectory) == 0:
-        return
-    elif len(trajectory) == 1:
-        trajectory[0].properties[target_attribute_name] = 0
-    else:
-        for point_index in range(1, len(trajectory)):
-            trajectory[point_index].properties[target_attribute_name] = speed_between(
-                trajectory[point_index - 1],
-                trajectory[point_index]
-            )
-
-        trajectory[0].properties[target_attribute_name] = trajectory[1].properties[target_attribute_name]
-
-# ----------------------------------------------------------------------
-
-def geometric_median(points):
-    """Compute L1 multivariate median of points
-
-    The multivariate median generalizes the standard 1D median to two
-    or more dimensions.
-
-    Args:
-       points (BasePoint or TrajectoryPoint iterable): Points for which you want a median
-
-    Returns:
-       Single point of the same type that came in
-    """
-
-    my_points = list(points)
-    if len(my_points) == 0:
-        return None
-    return _geometric_median(my_points[0], my_points)
-
-
-
-# ----------------------------------------------------------------------
-
-def geometric_mean(points):
-    """Compute mean of input points
-
-    This is the regular mean: just the component-wise average of the
-    coordinates.
-
-    Note:
-      This does not yet do the right thing with terrestrial
-      points. It should normalize their coordinates to make sure they
-      do not fall across the limb of the map before taking the average.
-
-    Args:
-       points (BasePoint or TrajectoryPoint iterable): Points for which you want a mean
-
-    Returns:
-       Single point of the same type that came in
-
-    """
-
-    my_points = list(points)
-    if len(my_points) == 0:
-        return None
-    return _geometric_mean(my_points[0], my_points)
-
-# ----------------------------------------------------------------------
-
-def simplify(trajectory, tolerance):
-    """Geometric simplification for trajectory
-
-    This function reduces the number of points in a trajectory without
-    introducing positional error greater than the supplied tolerance.
-    Under the hood it uses Douglas-Peucker simplification.
-
-    Note:
-      The points in the output are copies of the points in the
-      input. Changing the input after a call to simplify() will have no
-      effect on previous results.
-
-    Note:
-      This function only cares about geometric error in the
-      trajectory. It does not account for error in the attributes
-      attached to each point.
-
-    Args:
-       trajectory (Trajectory): Trajectory to simplify
-       tolerance (float):  Error tolerance measured in the trajectory's native distance
-
-    Returns:
-       Simplified version of trajectory
-
-    """
-
-    return _simplify(trajectory, tolerance)
-
-# ----------------------------------------------------------------------
-
-def convex_hull_perimeter(trajectory):
-    """Compute the perimeter of the convex hull of a trajectory
-
-    Perimeter length will be returned in the native distance units of
-    the domain. This is kilometers for the terrestrial domain and
-    untyped units for Cartesian.
-
-    Args:
-      trajectory (Trajectory): Trajectory whose hull you want to measure
-
-    Returns:
-      Perimeter of the trajectory's convex hull
-    """
-
-    return _convex_hull_perimeter(trajectory)
-
-
-# ----------------------------------------------------------------------
-
-def convex_hull_area(trajectory):
-    """Compute the area of the convex hull of a trajectory
-
-    Area will be returned in the native area units of
-    the domain. This is square kilometers for the terrestrial domain and
-    untyped squared units for Cartesian.
-
-    Args:
-      trajectory (Trajectory): Trajectory whose hull you want to measure
-
-    Returns:
-      Area of the trajectory's convex hull
-    """
-
-    return _convex_hull_area(trajectory)
-
-
-# ----------------------------------------------------------------------
-
-def convex_hull_aspect_ratio(trajectory):
-    """Compute the aspect ratio of the convex hull of a trajectory
-
-    Aspect ratio is a dimensionless number. It refers to the ratio of
-    the shortest axis of the polygon over the longest.
-
-    Note that we compute an approximation using the vertices of the
-    convex hull. This will get better in a future release.
-
-    Args:
-      trajectory (Trajectory): Trajectory whose shape you want to measure
-
-    Returns:
-      Aspect ratio of the trajectory's convex hull
-
-    """
-
-    return _convex_hull_aspect_ratio(trajectory)
-
-# ----------------------------------------------------------------------
-
-def radius_of_gyration(trajectory):
-    """Compute the radius of gyration of a trajectory
-
-    Radius of gyration is an indication of the compactness of a trajectory.
-    Technically the result is in radians from the center of mass of
-    the trajectory. The units of the radius is dependent on the type
-    of trajectory being measured. Terrestrial will return km, while
-    Cartesian2D returns radians.
-
-    Args:
-      trajectory (Trajectory): Trajectory whose shape you want to measure
-
-    Returns:
-      Radius of gyration of the trajectory
-
-    """
-
-    return _radius_of_gyration(trajectory)
-
-# ----------------------------------------------------------------------
-
-def convex_hull_centroid(trajectory):
-    """Compute the centroid of the convex hull of a trajectory
-
-    Centroid will be returned in the native units of
-    the domain. This is: latitude, longitude (altitude) for the
-    terrestrial domain; and x, y (z) for Cartesian.
-
-    Args:
-      trajectory (Trajectory): Trajectory whose shape you want to measure
-
-    Returns:
-      Centroid ratio of the trajectory's convex hull
-
-    """
-
-    return _convex_hull_centroid(trajectory)
-
-# ----------------------------------------------------------------------
-
-def latitude_degree_size(latitude):
-    """
-    latitude_degree_size(latitude: float between -90 and 90) -> float (in km)
-
-    Compute the distance between adjacent degrees of latitude centered
-    on a given parallel. This measurement is 111.694km at the equator
-    and 110.574km at the poles. This is a small enough variation that
-    we'll just use linear interpolation.
-
-    Args:
-      latitude (float): Latitude
-
-    Returns:
-      The distance between adjacent degrees of latitude
-
-    """
-
-    return (math.fabs(latitude) / 90) * (110.574 - 111.694) + 111.594
-
-# ----------------------------------------------------------------------
-
-def longitude_degree_size(latitude):
-    """
-    longitude_degree_size(latitude: float between -90 and 90) -> float (in km)
-
-    Compute the distance between adjacent degrees of longitude at a
-    given latitude. This varies from 111.32km at the equator to 0 at
-    the poles and decreases as the cosine of increasing latitude.
-
-    Args:
-      latitude (float): Latitude
-
-    Returns:
-      The distance between adjacent degrees of longitude
-
-    """
-
-    def d2r(d):
-        return math.pi * d / 180
-
-    return 111.32 * math.cos(d2r(math.fabs(latitude)))
-
-# ----------------------------------------------------------------------
-
-def kms_to_lon(kms, latitude):
-    """
-    kms_to_lon(kms: float, latitude: float between -90 and 90) -> float (in longitude)
-
-    Compute the degrees-longitude conversion for a distance in km, at a given latitude.
-    This is because as you move towards the poles, the km/longitude ratio decreases
-
-    Args:
-      kms (float): Kilometers
-      latitude (float): Latitude
-
-    Returns:
-      degrees-longitude conversion for a distance in km, at a given latitude
-
-    """
-
-    return kms / longitude_degree_size(latitude)
-
-# ----------------------------------------------------------------------
-
-def kms_to_lat(kms, latitude):
-    """
-    kms_to_lat(kms: float, latitude: float between -90 and 90) -> float (in latitude)
-
-    Compute the degrees-latitude conversion for a distance in km, at a given latitude.
-
-    Args:
-      kms (float): Kilometers
-      latitude (float): Latitude
-
-    Returns:
-      degrees-latitude conversion for a distance in km, at a given latitude
-
-    """
-
-    return kms / latitude_degree_size(latitude)
-
-# ----------------------------------------------------------------------
-
-def km_to_radians(distance):
-    """Convert distance from km to radians given that we are working on the
-    surface of the earth
-
-    Arguments:
-        distance: distance in km
-
-    Returns:
-        distance in radians
-    """
-
-    # divide the distance by the radius of the sphere (in this case the earth)
-    return float(distance / 6371)
-
-# ----------------------------------------------------------------------
-
-def current_length_fraction(point):
-
-    """Return the fraction length of a point in a trajectory
-
-    This is the fraction length of all segments in the trajectory up to
-    the given point.
-
-    Args:
-      point (Point): Point whose current length fraction we want
-
-    Returns:
-      Fraction of total length up to this point.
-
-    """
-
-    return _current_length_fraction(point)
-
-# ----------------------------------------------------------------------
-
-def current_time_fraction(point):
-
-    """Return the fraction duration of a point in trajectory
-
-    This is the fraction duration of all segments in the trajectory up to
-    the given point.
-
-    Args:
-      point (Point): Point whose current duration fraction we want
-
-    Returns:
-      Fraction of total duration up to this point.
-
-    """
-
-    return _current_time_fraction(point)
-
-# ----------------------------------------------------------------------
-
-def ECEF(point, ratio = 1.0, altitudeString = ""):
-    """Convert point to ECEF. Altitude is in km.
-
-    Converts Terrestrial points to cartesian coordinates.
-
-    Args:
-       points: A point to convert
-       ratio: conversion ratio from km to result
-       altitudeString: String label of altitude property
-
-    Returns:
-       Single Cartesian 3D point
-    """
-
-    return point.ECEF(ratio, altitudeString)
-
-# ----------------------------------------------------------------------
-
-def ECEF_from_feet(point, altitudeString = "altitude"):
-    """Convert point to ECEF using altitude in feet
-
-    Converts Terrestrial points to cartesian coordinates.
-
-    Args:
-       points: A point to convert
-       altitudeString: String label of altitude property
-
-    Returns:
-       Single Cartesian 3D point
-    """
-
-    return point.ECEF_from_feet(altitudeString)
-
-# ----------------------------------------------------------------------
-
-def ECEF_from_meters(point, altitudeString = "altitude"):
-    """Convert point to ECEF using altitude in meters
-
-    Converts Terrestrial points to cartesian coordinates.
-
-    Args:
-       points: A point to convert
-       altitudeString: String label of altitude property
-
-    Returns:
-       Single Cartesian 3D point
-    """
-
-    return point.ECEF_from_meters(altitudeString)
-
-# ----------------------------------------------------------------------
+#
+# Copyright (c) 2014-2023 National Technology and Engineering
+# Solutions of Sandia, LLC. Under the terms of Contract DE-NA0003525
+# with National Technology and Engineering Solutions of Sandia, LLC,
+# the U.S. Government retains certain rights in this software.
+#
+# Redistribution and use in source and binary forms, with or without
+# modification, are permitted provided that the following conditions
+# are met:
+#
+# 1. Redistributions of source code must retain the above copyright
+# notice, this list of conditions and the following disclaimer.
+#
+# 2. Redistributions in binary form must reproduce the above copyright
+# notice, this list of conditions and the following disclaimer in the
+# documentation and/or other materials provided with the distribution.
+#
+# THIS SOFTWARE IS PROVIDED BY THE COPYRIGHT HOLDERS AND CONTRIBUTORS
+# "AS IS" AND ANY EXPRESS OR IMPLIED WARRANTIES, INCLUDING, BUT NOT
+# LIMITED TO, THE IMPLIED WARRANTIES OF MERCHANTABILITY AND FITNESS FOR
+# A PARTICULAR PURPOSE ARE DISCLAIMED. IN NO EVENT SHALL THE COPYRIGHT
+# HOLDER OR CONTRIBUTORS BE LIABLE FOR ANY DIRECT, INDIRECT, INCIDENTAL,
+# SPECIAL, EXEMPLARY, OR CONSEQUENTIAL DAMAGES (INCLUDING, BUT NOT
+# LIMITED TO, PROCUREMENT OF SUBSTITUTE GOODS OR SERVICES; LOSS OF USE,
+# DATA, OR PROFITS; OR BUSINESS INTERRUPTION) HOWEVER CAUSED AND ON ANY
+# THEORY OF LIABILITY, WHETHER IN CONTRACT, STRICT LIABILITY, OR TORT
+# (INCLUDING NEGLIGENCE OR OTHERWISE) ARISING IN ANY WAY OUT OF THE USE
+# OF THIS SOFTWARE, EVEN IF ADVISED OF THE POSSIBILITY OF SUCH DAMAGE.
+
+"""
+This file contains useful math functions. Some of them will be
+related to geography such as 'find the distance between these two
+points on the globe'.
+"""
+
+from __future__ import division, absolute_import
+
+from six.moves import range
+import copy
+import math
+
+import tracktable.core.log
+
+from tracktable.lib._domain_algorithm_overloads import distance as _distance
+from tracktable.lib._domain_algorithm_overloads import bearing as _bearing
+from tracktable.lib._domain_algorithm_overloads import interpolate as _interpolate
+from tracktable.lib._domain_algorithm_overloads import extrapolate as _extrapolate
+from tracktable.lib._domain_algorithm_overloads import signed_turn_angle as _signed_turn_angle
+from tracktable.lib._domain_algorithm_overloads import unsigned_turn_angle as _unsigned_turn_angle
+from tracktable.lib._domain_algorithm_overloads import speed_between as _speed_between
+from tracktable.lib._domain_algorithm_overloads import point_at_time_fraction as _point_at_time_fraction
+from tracktable.lib._domain_algorithm_overloads import point_at_length_fraction as _point_at_length_fraction
+from tracktable.lib._domain_algorithm_overloads import point_at_time as _point_at_time
+from tracktable.lib._domain_algorithm_overloads import time_at_fraction as _time_at_fraction
+from tracktable.lib._domain_algorithm_overloads import subset_during_interval as _subset_during_interval
+from tracktable.lib._domain_algorithm_overloads import length as _length
+from tracktable.lib._domain_algorithm_overloads import end_to_end_distance as _end_to_end_distance
+from tracktable.lib._domain_algorithm_overloads import intersects as _intersects
+from tracktable.lib._domain_algorithm_overloads import geometric_median as _geometric_median
+from tracktable.lib._domain_algorithm_overloads import geometric_mean as _geometric_mean
+from tracktable.lib._domain_algorithm_overloads import simplify as _simplify
+from tracktable.lib._domain_algorithm_overloads import convex_hull_perimeter as _convex_hull_perimeter
+from tracktable.lib._domain_algorithm_overloads import convex_hull_area as _convex_hull_area
+from tracktable.lib._domain_algorithm_overloads import convex_hull_aspect_ratio as _convex_hull_aspect_ratio
+from tracktable.lib._domain_algorithm_overloads import convex_hull_centroid as _convex_hull_centroid
+from tracktable.lib._domain_algorithm_overloads import radius_of_gyration as _radius_of_gyration
+from tracktable.lib._domain_algorithm_overloads import current_length as _current_length
+from tracktable.lib._domain_algorithm_overloads import current_length_fraction as _current_length_fraction
+from tracktable.lib._domain_algorithm_overloads import current_time_fraction as _current_time_fraction
+
+import logging
+LOGGER = logging.getLogger(__name__)
+DOMAIN_MODULE = None
+
+
+def xcoord(thing):
+    """Return what we think is the X-coordinate for an object.
+
+    If the supplied thing has a property named 'x' then we return
+    that. Otherwise we try to return its first element.
+
+    Args:
+       thing (Tracktable object): Object with an 'x' property or tuple of numbers
+
+    Returns:
+       Number corresponding to x coordinate
+
+    Raises:
+       AttributeError: if attempt at access fails
+    """
+
+    try:
+        return thing.x
+    except AttributeError:
+        return thing[0]
+
+def ycoord(thing):
+    """Return what we think is the Y-coordinate for an object.
+
+    If the supplied thing has a property named 'y' then we return
+    that. Otherwise we try to return its second element.
+
+    Args:
+       thing (Tracktable object): Object with an 'y' property or tuple of numbers
+
+    Returns:
+       Number corresponding to y coordinate
+
+    Raises:
+       AttributeError: if attempt at access fails
+    """
+
+    try:
+        return thing.y
+    except AttributeError:
+        return thing[1]
+
+def longitude(thing):
+    """Return the longitude from a point or tuple
+
+    It is often convenient to specify a point as a (lon, lat) tuple
+    instead of a fullfledged TrajectoryPoint. By using this function
+    to look up longitude we can cope gracefully with both.
+
+    Args:
+       thing (TrajectoryPoint or (lon, lat) tuple): Object with an 'longitude'
+          property or tuple of numbers
+
+    Returns:
+       Longitude as float
+
+    Raises:
+       AttributeError: if attempt at access fails
+    """
+
+    if hasattr(thing, 'longitude'):
+        return thing.longitude
+    else:
+        return thing[0]
+
+def latitude(thing):
+    """Return the latitude from a point or tuple
+
+    It is often convenient to specify a point as a (lon, lat) tuple
+    instead of a fullfledged TrajectoryPoint. By using this function
+    to look up latitude we can cope gracefully with both.
+
+    Args:
+       thing (TrajectoryPoint or (lon, lat) tuple): Object with an 'latitude'
+          property or tuple of numbers
+
+    Returns:
+       Latitude as float
+
+    Raises:
+       AttributeError: if attempt at access fails
+    """
+
+    if hasattr(thing, 'latitude'):
+        return thing.latitude
+    else:
+        return thing[1]
+
+
+def longitude_or_x(thing):
+    """Return the longitude or X-coordinate from a point or tuple
+
+    Args:
+       thing (TrajectoryPoint, (lon, lat) tuple or (x, y) point): Object with an 'longitude'
+          or 'x' property or tuple of numbers
+
+    Returns:
+       Longitude/X as float
+
+    Raises:
+       AttributeError: if attempt at access fails
+    """
+
+    if hasattr(thing, 'longitude'):
+        return thing.longitude
+    elif hasattr(thing, 'x'):
+        return thing.x
+    else:
+        return thing[0]
+
+def latitude_or_y(thing):
+    """Return the latitude or Y-coordinate from a point or tuple
+
+    Args:
+       thing (TrajectoryPoint, (lon, lat) tuple or (x, y) point): Object with an 'latitude'
+          or 'y' property or tuple of numbers
+
+    Returns:
+       Latitude/Y as float
+
+    Raises:
+       AttributeError: if attempt at access fails
+    """
+
+    if hasattr(thing, 'latitude'):
+        return thing.latitude
+    elif hasattr(thing, 'y'):
+        return thing.y
+    else:
+        return thing[1]
+
+def altitude(thing):
+    """Return the altitude from a point or tuple
+
+    It is often convenient to specify a point as a (lon, lat,
+    altitude) tuple instead of a full-fledged TrajectoryPoint. By
+    using this function to look up altitude we can cope gracefully
+    with both.
+
+    Args:
+       thing (TrajectoryPoint or (lon, lat, altitude) tuple): Object with an 'altitude'
+          property or tuple of numbers
+
+    Returns:
+       Altitude as float
+
+    Raises:
+       AttributeError: if attempt at access fails
+    """
+    if hasattr(thing, 'altitude'):
+        return thing.altitude
+    else:
+        try:
+            return thing.properties['altitude']
+        except IndexError:
+            return 0
+
+def almost_equal(a, b, relative_tolerance=1e-6):
+    """Check two numbers for equality within a tolerance
+
+    Arguments:
+       a (float): First number
+       b (float): Second number
+
+    Keyword Arguments:
+       relative_tolerance (float): Numbers must be close to within this fraction of their average to be considered equal (Default: 1e-6)
+
+    Returns:
+       True/false depending on whether or not they're equal-ish
+    """
+
+    return ( math.fabs(a - b) < relative_tolerance * 0.5 * ( math.fabs(a) + math.fabs(b) ) )
+
+# ----------------------------------------------------------------------
+
+def bearing(origin, destination):
+    """Compute angular bearing between two points
+
+    Source: http://gagravarr.livejournal.com/109998.html with modifications.
+
+    Domain Information:
+
+      Terrestrial: Returned in degrees. 0 is due north, 90 is due
+      east.
+
+      Cartesian2D: Returned in radians. 0 is positive X, pi/2 is
+      positive Y.
+
+      Cartesian3D: Not defined.
+
+    Args:
+       origin (BasePoint or TrajectoryPoint): start point
+       destination (BasePoint or TrajectoryPoint): end point
+
+    Returns:
+       Bearing from origin to destination.
+
+
+    """
+
+
+    return _bearing(origin, destination)
+
+# ----------------------------------------------------------------------
+
+def speed_between(point1, point2):
+    """Return speed in km/hr between two timestamped points.
+
+    Domain Information:
+
+      Terrestrial: Speed is in km/hr
+
+      Cartesian2D: Speed is in units/sec
+
+      Cartesian3D: Speed is in units/sec
+
+    Args:
+      point1 (TrajectoryPoint): Start point
+      point2 (TrajectoryPoint): End point
+
+    Returns:
+      Speed measured in domain-specific units as float
+
+    """
+
+    return _speed_between(point1, point2)
+
+
+# ----------------------------------------------------------------------
+
+def signed_turn_angle(a, b, c):
+    """Return signed turn angle between (a, b) and (b, c).
+
+    The magnitude of the angle tells you how far you turned. The sign
+    of the angle tells you whether you turned right or left. Which
+    one depends on the domain.
+
+    Domain Information:
+
+      Terrestrial: angle in degrees, positive angles are clockwise
+
+      Cartesian2D: angle in radians, positive angles are counterclockwise
+
+      Cartesian3D: not defined
+
+    Args:
+      a (BasePoint): first point
+      b (BasePoint): second point
+      c (BasePoint): third point
+
+    Returns:
+      Signed angle in domain-dependent units
+
+    """
+
+    return _signed_turn_angle(a, b, c)
+
+# ----------------------------------------------------------------------
+
+def unsigned_turn_angle(a, b, c):
+    """Return unsigned turn angle between (a, b) and (b, c).
+
+    The magnitude of the angle tells you how far you turned. This
+    function will not tell you whether you turned right or left - for
+    that you need signed_turn_angle.
+
+    Domain Information:
+
+      Terrestrial: angle in degrees between 0 and 180
+
+      Cartesian2D: angle in radians between 0 and pi
+
+      Cartesian3D: angle in radians between 0 and pi
+
+    Args:
+      a (BasePoint): first point
+      b (BasePoint): second point
+      c (BasePoint): third point
+
+    Returns:
+      Angle in domain-dependent units
+
+    """
+
+    return _unsigned_turn_angle(a, b, c)
+
+# ----------------------------------------------------------------------
+
+def intersects(thing1, thing2):
+    """Check to see whether two geometries intersect
+
+    The geometries in question must be from the same domain. They can
+    be points, trajectories, linestrings or bounding boxes.
+
+    Args:
+      thing1 (points, trajectories, linestrings or bounding boxes): Geometry object
+          used for intersection calculation
+      thing2 (points, trajectories, linestrings or bounding boxes): Geometry object
+          used for intersection calculation
+
+    Returns:
+      True or False
+    """
+
+    return _intersects(thing1, thing2)
+
+# ----------------------------------------------------------------------
+
+def length(trajectory):
+    """Return the length of a path in domain-dependent units
+
+    This is the total length of all segments in the trajectory.
+
+    Domain Information:
+
+      Terrestrial: distance in km
+
+      Cartesian2D: distance in units
+
+      Cartesian3D: distance in units
+
+    Args:
+      trajectory (Trajectory): Path whose length we want
+
+    Returns:
+      Length in domain-dependent units
+
+    """
+
+    return _length(trajectory)
+
+# ----------------------------------------------------------------------
+
+def current_length(point):
+    """Return the current length of a path in domain-dependent units
+
+    This is the length up to the given point in a trajectory.
+
+    Domain Information:
+
+      Terrestrial: distance in km
+
+      Cartesian2D: distance in units
+
+      Cartesian3D: distance in units
+
+    Args:
+      Point (TrajectoryPoint): Point to which we want the length
+
+    Returns:
+      Length in domain-dependent units
+
+    """
+
+    return _current_length(point)
+
+# ----------------------------------------------------------------------
+def end_to_end_distance(trajectory):
+    """Return the distance between a path's endpoints
+
+    This is just the crow-flight distance between start and end points rather
+    than the total distance traveled.
+
+    Domain Information:
+
+      Terrestrial: distance in km
+
+      Cartesian2D: distance in units
+
+      Cartesian3D: distance in units
+
+    Args:
+      trajectory (Trajectory): Path whose length we want
+
+    Returns:
+      Length in domain-dependent units
+
+    """
+
+    return _end_to_end_distance(trajectory)
+
+# ----------------------------------------------------------------------
+
+def point_at_fraction(trajectory, time_fraction):
+    """WARNING: This function is deprecated. Use point_at_time_fraction instead.
+
+    Return a point from a trajectory at a specific fraction of its duration
+
+    This function will estimate a point at a trajectory at some
+    specific fraction of its total duration. If the supplied
+    fraction does not fall exactly on a vertex of the trajectory we
+    will interpolate between the nearest two points.
+
+    Fractions before the beginning or after the end of the trajectory
+    will return the start and end points, respectively.
+
+    Args:
+      trajectory (Trajectory): Path to sample
+      time_fraction (float): Value between 0 and 1. 0 is the beginning and 1 is the end.
+
+    Returns:
+      TrajectoryPoint at specified fraction
+
+    """
+
+    tracktable.core.log.warn_deprecated((
+      "tracktable.core.geomath.point_at_fraction is "
+      "deprecated and will be removed in a future "
+      "release. Use tracktable.core.geomath."
+      "point_at_time_fraction or tracktable.core."
+      "geomath.point_at_length_fraction instead."))
+
+    return _point_at_time_fraction(trajectory, time_fraction)
+
+# ----------------------------------------------------------------------
+
+
+def point_at_time_fraction(trajectory, time_fraction):
+    """Return a point from a trajectory at a specific fraction of its duration
+
+    This function will estimate a point at a trajectory at some
+    specific fraction of its total duration. If the supplied
+    fraction does not fall exactly on a vertex of the trajectory we
+    will interpolate between the nearest two points.
+
+    Fractions before the beginning or after the end of the trajectory
+    will return the start and end points, respectively.
+
+    Args:
+      trajectory (Trajectory): Path to sample
+      time_fraction (float): Value between 0 and 1. 0 is the beginning and 1
+          is the end.
+
+    Returns:
+      TrajectoryPoint at specified fraction
+
+    """
+
+    return _point_at_time_fraction(trajectory, time_fraction)
+
+# ----------------------------------------------------------------------
+
+def point_at_length_fraction(trajectory, length_fraction):
+    """Return a point from a trajectory at a specific fraction of its distance
+
+    This function will estimate a point at a trajectory at some
+    specific fraction of its total travel distance. If the supplied
+    fraction does not fall exactly on a vertex of the trajectory we
+    will interpolate between the nearest two points.
+
+    Fractions before the beginning or after the end of the trajectory
+    will return the start and end points, respectively.
+
+    Args:
+      trajectory (Trajectory): Path to sample
+      length_fraction (float): Value between 0 and 1. 0 is the beginning and 1 is the end.
+
+    Returns:
+      TrajectoryPoint at specified fraction
+
+    """
+
+    return _point_at_length_fraction(trajectory, length_fraction)
+
+# ----------------------------------------------------------------------
+
+def point_at_time(trajectory, when):
+    """Return a point from a trajectory at a specific time
+
+    This function will estimate a point at a trajectory at some
+    specific time. If the supplied timestamp does not fall exactly on
+    a vertex of the trajectory we will interpolate between the nearest
+    two points.
+
+    Times before the beginning or after the end of the trajectory will
+    return the start and end points, respectively.
+
+    Args:
+      trajectory (Trajectory): Path to sample
+      when (datetime): Timestamp for which we want the point
+
+    Returns:
+      TrajectoryPoint at specified time
+
+    """
+
+    return _point_at_time(trajectory, when)
+
+# ----------------------------------------------------------------------
+
+def time_at_fraction(trajectory, fraction):
+    """Return a time from a trajectory at a specific fraction of its duration
+
+    This function will estimate a time in a trajectory at some
+    specific fraction of its total travel duration. If the supplied
+    fraction does not fall exactly on a vertex of the trajectory we
+    will interpolate between the nearest two points.
+
+    Fractions before the beginning or after the end of the trajectory
+    will return the start and end times, respectively.
+
+    Args:
+      trajectory (Trajectory): Path to sample
+      fraction (float): Value between 0 and 1. 0 is the beginning and 1 is the end.
+
+    Returns:
+      Timestamp (datetime) at specified fraction
+
+    """
+
+    return _time_at_fraction(trajectory, fraction)
+
+# ----------------------------------------------------------------------
+
+def subset_during_interval(trajectory, start_time, end_time):
+    """Return a subset of a trajectory between two times
+
+    This function will extract some (possibly empty) subset of a
+    trajectory between two timestamps.
+
+    If the time interval is entirely outside the trajectory, the
+    result will be an empty trajectory. Otherwise we will use
+    point_at_time to find the two endpoints and build a new trajectory
+    from the endpoints and all trajectory points between them.
+
+    Args:
+      trajectory (Trajectory): Path to sample
+      start_time (datetime): Timestamp for beginning of subset
+      end_time (datetime): Timestamp for end of subset
+
+    Returns:
+      Trajectory for desired interval
+
+    """
+
+    return _subset_during_interval(trajectory, start_time, end_time)
+
+# ----------------------------------------------------------------------
+
+def distance(hither, yon):
+    """Return the distance between two points or trajectories
+
+    This function will compute the distance between two objects in
+    domain-specific units.
+
+    The objects being measured must be from the same domain.
+
+    Domain Information:
+
+      Terrestrial domain returns distance in kilometers.
+
+      Cartesian domains return distance in native units.
+
+    Arguments:
+      hither (BasePoint, TrajectoryPoint, Trajectory, or LineString): start here
+      yon (BasePoint, TrajectoryPoint, Trajectory, or LineString): measure distance to here
+      
+    Returns:
+      Distance between hither and yon
+
+    """
+
+    return _distance(hither, yon)
+
+# ----------------------------------------------------------------------
+
+def interpolate(start, end, t):
+    """Interpolate between two points
+
+    This function will interpolate linearly between two points. It is
+    aware of the underlying coordinate system: interpolation on the
+    globe will be done along great circles and interpolation in
+    Cartesian space will be done along a straight line.
+
+    The points being measured must be from the same domain.
+
+    Args:
+      start (BasePoint or TrajectoryPoint): point 1
+      end (BasePoint or TrajectoryPoint): point 2
+      t (float in [0, 1]): interpolant
+
+    Returns:
+      New point interpolated between start and end
+    """
+
+    return _interpolate(start, end, t)
+
+# ----------------------------------------------------------------------
+
+def extrapolate(start, end, t):
+    """Extrapolate between two points
+
+    This function will extrapolate linearly between two points. It is
+    aware of the underlying coordinate system: interpolation on the
+    globe will be done along great circles and interpolation in
+    Cartesian space will be done along a straight line.
+
+    The points being measured must be from the same domain.
+
+    Args:
+      start (BasePoint or TrajectoryPoint): point 1
+      end (BasePoint or TrajectoryPoint): point 2
+      t (float): interpolant
+
+    Returns:
+      New point interpolated between start and end
+    """
+
+    return _extrapolate(start, end, t)
+
+# ----------------------------------------------------------------------
+
+def sanity_check_distance_less_than(max_distance):
+    """Check and verify distance is less than max allowable distance
+
+    Args:
+      max_distance (float): Max allowable distance between points
+
+    Returns:
+      True/False indicating if distance between two points is less
+      than max distance
+
+    """
+
+    def sanity_check(point1, point2):
+        return ( distance(point1, point2) < max_distance )
+
+    return sanity_check
+
+# ----------------------------------------------------------------------
+
+def compute_bounding_box(point_sequence, buffer=()):
+    """Compute a bounding box for a sequence of points.
+
+    This function will construct a domain-specific bounding box over
+    an arbitrary sequence of points. Those points must all have the
+    same type. It can also produce a buffer of space that extends the
+    bounding box some percentage beyond the min and max points. The
+    implementation is fairly naive and can cause issues if the values
+    extend past max values for the point/map type.
+
+    Domain Information:
+
+      Each domain returns a separate bounding box type.
+
+    Args:
+      point_sequence (BasePoint or TrajectoryPoint iterable): Iterable of points
+
+    Keyword Arguments:
+      buffer (tuple): Ratios to extend the bounding box. This defaults
+              to an empty tuple which means no padding is added. (Default: ())
+
+    Returns:
+      Bounding box with min_corner, max_corner attributes
+
+    """
+
+    # We need some machinery from tracktable.domain in order to find
+    # the correct class for the bounding box. In order to avoid a
+    # load-time circular import dependency, we grab it on demand
+    # here.
+    global DOMAIN_MODULE
+    if DOMAIN_MODULE is None:
+        import importlib
+        DOMAIN_MODULE = importlib.import_module('tracktable.domain')
+
+    min_corner = None
+    max_corner = None
+    bbox_type = None
+
+    num_points = 0
+
+    for point in point_sequence:
+        num_points += 1
+        if bbox_type is None:
+            bbox_type = DOMAIN_MODULE.domain_class_for_object(
+               point, 'BoundingBox'
+            )
+        if min_corner is None:
+            min_corner = copy.deepcopy(point)
+            max_corner = copy.deepcopy(point)
+        else:
+            for i in range(len(point)):
+                min_corner[i] = min(min_corner[i], point[i])
+                max_corner[i] = max(max_corner[i], point[i])
+
+    if len(buffer) == 2:
+        horiz_buff = (max_corner[0] - min_corner[0]) * buffer[0]
+        vert_buff = (max_corner[1] - min_corner[1]) * buffer[1]
+        min_corner[0] = min_corner[0] - horiz_buff
+        min_corner[1] = min_corner[1] - vert_buff
+        max_corner[0] = max_corner[0] + horiz_buff
+        max_corner[1] = max_corner[1] + vert_buff
+    elif len(buffer) != 0:
+        raise ValueError("Buffer must contain exactly 0 or 2 values.")
+    if num_points == 0:
+        raise ValueError("Cannot compute bounding box. No points provided.")
+    else:
+        global LOGGER
+        LOGGER.debug("Bounding box points: {}, {}".format(
+            min_corner,
+            max_corner))
+        result = bbox_type(min_corner, max_corner)
+        LOGGER.debug("Final bounding box: {}".format(result))
+        return result
+
+
+# ----------------------------------------------------------------------
+
+def recompute_speed(trajectory, target_attribute_name="speed"):
+    """Use points and timestamps to compute speed
+
+    The speed data in trajectories is often suspect. This method goes
+    through and recomputes it based on the distance between
+    neighboring points and the time elapsed between those points.
+
+    The speed at point N is computed using the distance and time since
+    point N-1. The speed at point 0 is copied from point 1.
+
+    Args:
+      trajectory (Trajectory): Any Tracktable trajectory
+
+    Keyword Arguments:
+      target_attribute_name (str): Speed will be stored in this property at
+          each point. Defaults to 'speed'. (Default: "speed")
+
+    The trajectory will be modified in place instead of returning a
+    new copy.
+    """
+
+    if len(trajectory) == 0:
+        return
+    elif len(trajectory) == 1:
+        trajectory[0].properties[target_attribute_name] = 0
+    else:
+        for point_index in range(1, len(trajectory)):
+            trajectory[point_index].properties[target_attribute_name] = speed_between(
+                trajectory[point_index - 1],
+                trajectory[point_index]
+            )
+
+        trajectory[0].properties[target_attribute_name] = trajectory[1].properties[target_attribute_name]
+
+# ----------------------------------------------------------------------
+
+def geometric_median(points):
+    """Compute L1 multivariate median of points
+
+    The multivariate median generalizes the standard 1D median to two
+    or more dimensions.
+
+    Args:
+       points (BasePoint or TrajectoryPoint iterable): Points for which you want a median
+
+    Returns:
+       Single point of the same type that came in
+    """
+
+    my_points = list(points)
+    if len(my_points) == 0:
+        return None
+    return _geometric_median(my_points[0], my_points)
+
+
+
+# ----------------------------------------------------------------------
+
+def geometric_mean(points):
+    """Compute mean of input points
+
+    This is the regular mean: just the component-wise average of the
+    coordinates.
+
+    Note:
+      This does not yet do the right thing with terrestrial
+      points. It should normalize their coordinates to make sure they
+      do not fall across the limb of the map before taking the average.
+
+    Args:
+       points (BasePoint or TrajectoryPoint iterable): Points for which you want a mean
+
+    Returns:
+       Single point of the same type that came in
+
+    """
+
+    my_points = list(points)
+    if len(my_points) == 0:
+        return None
+    return _geometric_mean(my_points[0], my_points)
+
+# ----------------------------------------------------------------------
+
+def simplify(trajectory, tolerance):
+    """Geometric simplification for trajectory
+
+    This function reduces the number of points in a trajectory without
+    introducing positional error greater than the supplied tolerance.
+    Under the hood it uses Douglas-Peucker simplification.
+
+    Note:
+      The points in the output are copies of the points in the
+      input. Changing the input after a call to simplify() will have no
+      effect on previous results.
+
+    Note:
+      This function only cares about geometric error in the
+      trajectory. It does not account for error in the attributes
+      attached to each point.
+
+    Args:
+       trajectory (Trajectory): Trajectory to simplify
+       tolerance (float):  Error tolerance measured in the trajectory's native distance
+
+    Returns:
+       Simplified version of trajectory
+
+    """
+
+    return _simplify(trajectory, tolerance)
+
+# ----------------------------------------------------------------------
+
+def convex_hull_perimeter(trajectory):
+    """Compute the perimeter of the convex hull of a trajectory
+
+    Perimeter length will be returned in the native distance units of
+    the domain. This is kilometers for the terrestrial domain and
+    untyped units for Cartesian.
+
+    Args:
+      trajectory (Trajectory): Trajectory whose hull you want to measure
+
+    Returns:
+      Perimeter of the trajectory's convex hull
+    """
+
+    return _convex_hull_perimeter(trajectory)
+
+
+# ----------------------------------------------------------------------
+
+def convex_hull_area(trajectory):
+    """Compute the area of the convex hull of a trajectory
+
+    Area will be returned in the native area units of
+    the domain. This is square kilometers for the terrestrial domain and
+    untyped squared units for Cartesian.
+
+    Args:
+      trajectory (Trajectory): Trajectory whose hull you want to measure
+
+    Returns:
+      Area of the trajectory's convex hull
+    """
+
+    return _convex_hull_area(trajectory)
+
+
+# ----------------------------------------------------------------------
+
+def convex_hull_aspect_ratio(trajectory):
+    """Compute the aspect ratio of the convex hull of a trajectory
+
+    Aspect ratio is a dimensionless number. It refers to the ratio of
+    the shortest axis of the polygon over the longest.
+
+    Note that we compute an approximation using the vertices of the
+    convex hull. This will get better in a future release.
+
+    Args:
+      trajectory (Trajectory): Trajectory whose shape you want to measure
+
+    Returns:
+      Aspect ratio of the trajectory's convex hull
+
+    """
+
+    return _convex_hull_aspect_ratio(trajectory)
+
+# ----------------------------------------------------------------------
+
+def radius_of_gyration(trajectory):
+    """Compute the radius of gyration of a trajectory
+
+    Radius of gyration is an indication of the compactness of a trajectory.
+    Technically the result is in radians from the center of mass of
+    the trajectory. The units of the radius is dependent on the type
+    of trajectory being measured. Terrestrial will return km, while
+    Cartesian2D returns radians.
+
+    Args:
+      trajectory (Trajectory): Trajectory whose shape you want to measure
+
+    Returns:
+      Radius of gyration of the trajectory
+
+    """
+
+    return _radius_of_gyration(trajectory)
+
+# ----------------------------------------------------------------------
+
+def convex_hull_centroid(trajectory):
+    """Compute the centroid of the convex hull of a trajectory
+
+    Centroid will be returned in the native units of
+    the domain. This is: latitude, longitude (altitude) for the
+    terrestrial domain; and x, y (z) for Cartesian.
+
+    Args:
+      trajectory (Trajectory): Trajectory whose shape you want to measure
+
+    Returns:
+      Centroid ratio of the trajectory's convex hull
+
+    """
+
+    return _convex_hull_centroid(trajectory)
+
+# ----------------------------------------------------------------------
+
+def latitude_degree_size(latitude):
+    """
+    latitude_degree_size(latitude: float between -90 and 90) -> float (in km)
+
+    Compute the distance between adjacent degrees of latitude centered
+    on a given parallel. This measurement is 111.694km at the equator
+    and 110.574km at the poles. This is a small enough variation that
+    we'll just use linear interpolation.
+
+    Args:
+      latitude (float): Latitude
+
+    Returns:
+      The distance between adjacent degrees of latitude
+
+    """
+
+    return (math.fabs(latitude) / 90) * (110.574 - 111.694) + 111.594
+
+# ----------------------------------------------------------------------
+
+def longitude_degree_size(latitude):
+    """
+    longitude_degree_size(latitude: float between -90 and 90) -> float (in km)
+
+    Compute the distance between adjacent degrees of longitude at a
+    given latitude. This varies from 111.32km at the equator to 0 at
+    the poles and decreases as the cosine of increasing latitude.
+
+    Args:
+      latitude (float): Latitude
+
+    Returns:
+      The distance between adjacent degrees of longitude
+
+    """
+
+    def d2r(d):
+        return math.pi * d / 180
+
+    return 111.32 * math.cos(d2r(math.fabs(latitude)))
+
+# ----------------------------------------------------------------------
+
+def kms_to_lon(kms, latitude):
+    """
+    kms_to_lon(kms: float, latitude: float between -90 and 90) -> float (in longitude)
+
+    Compute the degrees-longitude conversion for a distance in km, at a given latitude.
+    This is because as you move towards the poles, the km/longitude ratio decreases
+
+    Args:
+      kms (float): Kilometers
+      latitude (float): Latitude
+
+    Returns:
+      degrees-longitude conversion for a distance in km, at a given latitude
+
+    """
+
+    return kms / longitude_degree_size(latitude)
+
+# ----------------------------------------------------------------------
+
+def kms_to_lat(kms, latitude):
+    """
+    kms_to_lat(kms: float, latitude: float between -90 and 90) -> float (in latitude)
+
+    Compute the degrees-latitude conversion for a distance in km, at a given latitude.
+
+    Args:
+      kms (float): Kilometers
+      latitude (float): Latitude
+
+    Returns:
+      degrees-latitude conversion for a distance in km, at a given latitude
+
+    """
+
+    return kms / latitude_degree_size(latitude)
+
+# ----------------------------------------------------------------------
+
+def km_to_radians(distance):
+    """Convert distance from km to radians given that we are working on the
+    surface of the earth
+
+    Arguments:
+        distance: distance in km
+
+    Returns:
+        distance in radians
+    """
+
+    # divide the distance by the radius of the sphere (in this case the earth)
+    return float(distance / 6371)
+
+# ----------------------------------------------------------------------
+
+def current_length_fraction(point):
+
+    """Return the fraction length of a point in a trajectory
+
+    This is the fraction length of all segments in the trajectory up to
+    the given point.
+
+    Args:
+      point (Point): Point whose current length fraction we want
+
+    Returns:
+      Fraction of total length up to this point.
+
+    """
+
+    return _current_length_fraction(point)
+
+# ----------------------------------------------------------------------
+
+def current_time_fraction(point):
+
+    """Return the fraction duration of a point in trajectory
+
+    This is the fraction duration of all segments in the trajectory up to
+    the given point.
+
+    Args:
+      point (Point): Point whose current duration fraction we want
+
+    Returns:
+      Fraction of total duration up to this point.
+
+    """
+
+    return _current_time_fraction(point)
+
+# ----------------------------------------------------------------------
+
+def ECEF(point, ratio = 1.0, altitudeString = ""):
+    """Convert point to ECEF. Altitude is in km.
+
+    Converts Terrestrial points to cartesian coordinates.
+
+    Args:
+       points: A point to convert
+       ratio: conversion ratio from km to result
+       altitudeString: String label of altitude property
+
+    Returns:
+       Single Cartesian 3D point
+    """
+
+    return point.ECEF(ratio, altitudeString)
+
+# ----------------------------------------------------------------------
+
+def ECEF_from_feet(point, altitudeString = "altitude"):
+    """Convert point to ECEF using altitude in feet
+
+    Converts Terrestrial points to cartesian coordinates.
+
+    Args:
+       points: A point to convert
+       altitudeString: String label of altitude property
+
+    Returns:
+       Single Cartesian 3D point
+    """
+
+    return point.ECEF_from_feet(altitudeString)
+
+# ----------------------------------------------------------------------
+
+def ECEF_from_meters(point, altitudeString = "altitude"):
+    """Convert point to ECEF using altitude in meters
+
+    Converts Terrestrial points to cartesian coordinates.
+
+    Args:
+       points: A point to convert
+       altitudeString: String label of altitude property
+
+    Returns:
+       Single Cartesian 3D point
+    """
+
+    return point.ECEF_from_meters(altitudeString)
+
+# ----------------------------------------------------------------------