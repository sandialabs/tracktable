#
# Copyright (c) 2014-2020 National Technology and Engineering
# Solutions of Sandia, LLC. Under the terms of Contract DE-NA0003525
# with National Technology and Engineering Solutions of Sandia, LLC,
# the U.S. Government retains certain rights in this software.
#
# Redistribution and use in source and binary forms, with or without
# modification, are permitted provided that the following conditions
# are met:
#
# 1. Redistributions of source code must retain the above copyright
# notice, this list of conditions and the following disclaimer.
#
# 2. Redistributions in binary form must reproduce the above copyright
# notice, this list of conditions and the following disclaimer in the
# documentation and/or other materials provided with the distribution.
#
# THIS SOFTWARE IS PROVIDED BY THE COPYRIGHT HOLDERS AND CONTRIBUTORS
# "AS IS" AND ANY EXPRESS OR IMPLIED WARRANTIES, INCLUDING, BUT NOT
# LIMITED TO, THE IMPLIED WARRANTIES OF MERCHANTABILITY AND FITNESS
# FOR A PARTICULAR PURPOSE ARE DISCLAIMED. IN NO EVENT SHALL THE
# COPYRIGHT HOLDER OR CONTRIBUTORS BE LIABLE FOR ANY DIRECT, INDIRECT,
# INCIDENTAL, SPECIAL, EXEMPLARY, OR CONSEQUENTIAL DAMAGES (INCLUDING,
# BUT NOT LIMITED TO, PROCUREMENT OF SUBSTITUTE GOODS OR SERVICES;
# LOSS OF USE, DATA, OR PROFITS; OR BUSINESS INTERRUPTION) HOWEVER
# CAUSED AND ON ANY THEORY OF LIABILITY, WHETHER IN CONTRACT, STRICT
# LIABILITY, OR TORT (INCLUDING NEGLIGENCE OR OTHERWISE) ARISING IN
# ANY WAY OUT OF THE USE OF THIS SOFTWARE, EVEN IF ADVISED OF THE
# POSSIBILITY OF SUCH DAMAGE.

from __future__ import print_function

import pickle
import sys
from six import StringIO
import datetime
import pytz

from tracktable.core import geomath
from tracktable.domain.terrestrial import Trajectory as TerrestrialTrajectory
from tracktable.domain.terrestrial import TrajectoryPoint as TerrestrialTrajectoryPoint

def verify_time(expected, actual, test_name):
    if(actual != expected):
        sys.stderr.write('ERROR: {} does not match. Expected {}, but returned {}.\n'.format(test_name,expected,actual))
        return 1
    return 0

def verify_point(expected, actual, test_name):
    if (geomath.distance(actual, expected) > .1 or actual.timestamp != expected.timestamp):
        sys.stderr.write('ERROR: {} does not match. Expected {}, but returned {}.\n'.format(test_name,expected,actual))
        return 1
    return 0

def test_trajectory():
    print("Testing Trajectory class.")
    error_count = 0

    right_now = datetime.datetime.now(pytz.utc)

    boston = TerrestrialTrajectoryPoint(-71.0636, 42.3581)
    boston.timestamp = right_now
    boston.object_id = 'ContinentalExpress'
    boston.set_property('favorite_food', 'baked_beans')
    boston.set_property('name', 'Boston')

    miami = TerrestrialTrajectoryPoint(-80.2241, 25.7877)
    miami.timestamp = right_now + datetime.timedelta(hours = 4)
    miami.object_id = 'ContinentalExpress'
    miami.set_property('favorite_food', 'cuban_sandwich')
    miami.set_property('name', 'Miami')

    san_francisco = TerrestrialTrajectoryPoint(-122.4167, 37.7833)
    san_francisco.timestamp = right_now + datetime.timedelta(hours = 8)
    san_francisco.object_id = 'ContinentalExpress'
    san_francisco.set_property('favorite_food', 'Ghirardelli chocolate')
    san_francisco.set_property('name', 'San Francisco')

    seattle = TerrestrialTrajectoryPoint(-122.3331, 47.6097)
    seattle.timestamp = right_now + datetime.timedelta(hours = 12)
    seattle.object_id = 'ContinentalExpress'
    seattle.set_property('favorite_food', 'seafood')
    seattle.set_property('name', 'Seattle')

    boston_return = TerrestrialTrajectoryPoint(-71.0636, 42.3581)
    boston_return.timestamp = right_now + datetime.timedelta(hours = 16)
    boston_return.object_id = 'ContinentalExpress'
    boston_return.set_property('favorite_food', 'baked_beans')
    boston_return.set_property('name', 'Boston')

    round_trip = [ boston, miami, san_francisco, boston_return ]

    my_trajectory = TerrestrialTrajectory.from_position_list(round_trip)
    
<<<<<<< HEAD
    print("Testing insert")
    my_trajectory.insert(3, seattle)
    test_point = my_trajectory[3]
    if test_point != seattle:
        sys.stderr.write('ERROR: Expected fourth point in trajectory to be Seattle.  Instead it claims to be {}.  Dumps of original and restored points follow.\n'.format(test_point.property('name')))
        sys.stderr.write(str(seattle))
        sys.stderr.write('\n')
        sys.stderr.write(str(my_trajectory[0]))
        sys.stderr.write('\n')    
=======
    print("Testing clone")
    copied_trajectory = my_trajectory.clone()
    for i in range(0, len(my_trajectory)):
        error_count += verify_point(my_trajectory[i], copied_trajectory[i], "Cloning Test")
    copied_trajectory[0][0] = 0.0
    if my_trajectory[0][0] == 0.0:
        sys.stderr.write('ERROR: Cloned trajectory not a deep copy')
        error_count += 1        
>>>>>>> 1b9b9ad4
    
    print("Testing from_position_list")
    if len(my_trajectory) != 5:
        sys.stderr.write('ERROR: Expected length of trajectory to be 5 points but it was {}\n'.format(len(my_trajectory)))
        error_count += 1


    print("Sanity-checking first and last points")
    restored_point = my_trajectory[0]
    if restored_point != boston:
        sys.stderr.write('ERROR: Expected first point in trajectory to be Boston.  Instead it claims to be {}.  Dumps of original and restored points follow.\n'.format(restored_point.property('name')))
        sys.stderr.write(str(boston))
        sys.stderr.write('\n')
        sys.stderr.write(str(my_trajectory[0]))
        sys.stderr.write('\n')

        error_count += 1

    if my_trajectory[-1] != boston_return:
        sys.stderr.write('ERROR: Expected last point in trajectory to be Boston.  Instead it claims to be {}.\n'.format(my_trajectory[-1].property('name')))
        error_count += 1

    print("Testing duration")
    duration = my_trajectory.duration
    if(duration != datetime.timedelta(hours = 16)):
        sys.stderr.write('ERROR: Expected duration to be 16 hours.  Instead it claims to be {}.\n'.format(duration))
        error_count += 1

    print("Testing time_at_fraction, 0.25")
    first_quarter_time = geomath.time_at_fraction(my_trajectory, 0.25)
    delta = my_trajectory[-1].timestamp - right_now
    expected_first_quarter_time = right_now + (delta // 4)
    error_count += verify_time(expected_first_quarter_time, first_quarter_time, "Time at fraction 0.25")
        
    print("Testing time_at_fraction, 0.75")
    last_quarter_time = geomath.time_at_fraction(my_trajectory, 0.75)
    delta = my_trajectory[-1].timestamp - right_now
    expected_last_quarter_time = right_now + ((3*delta) // 4)
    error_count += verify_time(expected_last_quarter_time, last_quarter_time, "Time at fraction 0.75")

    print("Testing time_at_fraction, 0.5")
    midpoint_time = geomath.time_at_fraction(my_trajectory, 0.5)
    expected_midpoint_time = (right_now + (my_trajectory[-1].timestamp - right_now)//2)
    error_count += verify_time(expected_midpoint_time, midpoint_time, "Time at fraction 0.5")

    print("Testing time_at_fraction, 0.0")
    start_time = geomath.time_at_fraction(my_trajectory, 0.0)
    expected_start_time = right_now
    error_count += verify_time(expected_start_time, start_time, "Time at fraction 0.0")

    print("Testing time_at_fraction, 1.0")
    end_time = geomath.time_at_fraction(my_trajectory, 1.0)
    expected_end_time = my_trajectory[-1].timestamp
    error_count += verify_time(expected_end_time, end_time, "Time at fraction 1.0")

    print("Testing time_at_fraction, -0.5")
    before_time = geomath.time_at_fraction(my_trajectory, -0.5)
    expected_before_time = right_now
    error_count += verify_time(expected_before_time, before_time, "Time at fraction -0.5")

    print("Testing time_at_fraction, 1.5")
    after_time = geomath.time_at_fraction(my_trajectory, 1.5)
    expected_after_time = my_trajectory[-1].timestamp
    error_count += verify_time(expected_after_time, after_time, "Time at fraction 1.5")

    print("Testing time_at_fraction, 0.33")
    first_third_time = geomath.time_at_fraction(my_trajectory, 1.0/3.0)
    expected_third_quarter_time = (right_now + (my_trajectory[-1].timestamp - right_now)//3)
    error_count += verify_time(expected_third_quarter_time, first_third_time, "Time at fraction 0.33")

    print("Testing time_at_fraction, No Points")
    empty_trajectory = TerrestrialTrajectory()
    empty_time = geomath.time_at_fraction(empty_trajectory, 0.5)
    error_count += verify_time(datetime.datetime(1900,1,1,0,0,0,0,pytz.utc), empty_time, "Time at fraction (no points)")

    print("Testing point_at_time_fraction, 0.25")
    first_quarter_point =  geomath.point_at_time_fraction(my_trajectory, 0.25)
    expected_first_quarter_point = TerrestrialTrajectoryPoint(-80.2241, 25.7877)
    expected_first_quarter_point.timestamp = right_now + datetime.timedelta(hours = 4)
    error_count += verify_point(expected_first_quarter_point,first_quarter_point, "Point at fraction 0.25")

    print("Testing point_at_time_fraction, 0.75")
    third_quarter_point =  geomath.point_at_time_fraction(my_trajectory, 0.75)
    expected_third_quarter_point = TerrestrialTrajectoryPoint(-122.3331, 47.6097)
    expected_third_quarter_point.timestamp = right_now + datetime.timedelta(hours = 12)
    error_count += verify_point(expected_third_quarter_point,third_quarter_point, "Point at fraction 0.75")
        
    print("Testing point_at_time_fraction, 0.5")
    mid_point =  geomath.point_at_time_fraction(my_trajectory, 0.5)
    expected_mid_point = TerrestrialTrajectoryPoint(-122.4167, 37.7833)
    expected_mid_point.timestamp = right_now + datetime.timedelta(hours = 8)
    error_count += verify_point(expected_mid_point,mid_point, "Point at fraction 0.5")

    print("Testing point_at_time_fraction, 0.0")
    start_point =  geomath.point_at_time_fraction(my_trajectory, 0.0)
    expected_start_point = TerrestrialTrajectoryPoint(-71.0636, 42.3581)
    expected_start_point.timestamp = right_now
    error_count += verify_point(expected_start_point,start_point, "Point at fraction 0.0")  

    print("Testing point_at_time_fraction, 1.0")
    end_point =  geomath.point_at_time_fraction(my_trajectory, 1.0)
    expected_end_point = TerrestrialTrajectoryPoint(-71.0636, 42.3581)
    expected_end_point.timestamp = right_now + datetime.timedelta(hours = 16)
    error_count += verify_point(expected_end_point,end_point, "Point at fraction 1.0")  
        
    print("Testing point_at_time_fraction, -0.5")
    before_point =  geomath.point_at_time_fraction(my_trajectory, -0.5)
    expected_before_point = TerrestrialTrajectoryPoint(-71.0636, 42.3581)
    expected_before_point.timestamp = right_now
    error_count += verify_point(expected_before_point,before_point, "Point at fraction -0.5")    

    print("Testing point_at_time_fraction, 1.5")
    after_point =  geomath.point_at_time_fraction(my_trajectory, 1.5)
    expected_after_point = TerrestrialTrajectoryPoint(-71.0636, 42.3581)
    expected_after_point.timestamp = right_now + datetime.timedelta(hours = 16)
    error_count += verify_point(expected_after_point,after_point, "Point at fraction 1.5")  
        
    print("Testing point_at_time_fraction, 0.33")
    first_third_point =  geomath.point_at_time_fraction(my_trajectory, 1.0/3.0)
    expected_first_third_point = TerrestrialTrajectoryPoint(-92.9849, 31.3181)
    expected_first_third_point.timestamp = (right_now + (my_trajectory[-1].timestamp - right_now)//3)
    error_count += verify_point(expected_first_third_point,first_third_point, "Point at fraction 0.33")  

    print("Testing point_at_time_fraction, No Points")
    no_point = geomath.point_at_time_fraction(empty_trajectory, 0.5)
    empty_point = TerrestrialTrajectoryPoint.zero()
    error_count += verify_point(no_point,empty_point, "Point at fraction (no points)")  

    print("Testing point_at_length_fraction, 0.25")
    first_quarter_point =  geomath.point_at_length_fraction(my_trajectory, 0.25)
    expected_first_quarter_point = TerrestrialTrajectoryPoint(-87.3824, 29.1092)
    expected_first_quarter_point.timestamp = first_quarter_point.timestamp
    error_count += verify_point(expected_first_quarter_point,first_quarter_point, "Point at length fraction 0.25")

    print("Testing point_at_length_fraction, 0.75")
    third_quarter_point =  geomath.point_at_length_fraction(my_trajectory, 0.75)
    expected_third_quarter_point = TerrestrialTrajectoryPoint(-106.489, 48.5709)
    expected_third_quarter_point.timestamp = third_quarter_point.timestamp
    error_count += verify_point(expected_third_quarter_point,third_quarter_point, "Point at length fraction 0.75")
        
    print("Testing point_at_length_fraction, 0.5")
    mid_point =  geomath.point_at_length_fraction(my_trajectory, 0.5)
    expected_mid_point = TerrestrialTrajectoryPoint(-116.267, 37.0967)
    expected_mid_point.timestamp = mid_point.timestamp
    error_count += verify_point(expected_mid_point,mid_point, "Point at length fraction 0.5")

    print("Testing point_at_length_fraction, 0.0")
    start_point =  geomath.point_at_length_fraction(my_trajectory, 0.0)
    expected_start_point = TerrestrialTrajectoryPoint(-71.0636, 42.3581)
    expected_start_point.timestamp = right_now
    error_count += verify_point(expected_start_point,start_point, "Point at length fraction 0.0")  

    print("Testing point_at_length_fraction, 1.0")
    end_point =  geomath.point_at_length_fraction(my_trajectory, 1.0)
    expected_end_point = TerrestrialTrajectoryPoint(-71.0636, 42.3581)
    expected_end_point.timestamp = right_now + datetime.timedelta(hours = 16)
    error_count += verify_point(expected_end_point,end_point, "Point at length fraction 1.0")  
        
    print("Testing point_at_length_fraction, -0.5")
    before_point =  geomath.point_at_length_fraction(my_trajectory, -0.5)
    expected_before_point = TerrestrialTrajectoryPoint(-71.0636, 42.3581)
    expected_before_point.timestamp = right_now
    error_count += verify_point(expected_before_point,before_point, "Point at length fraction -0.5")    

    print("Testing point_at_length_fraction, 1.5")
    after_point =  geomath.point_at_length_fraction(my_trajectory, 1.5)
    expected_after_point = TerrestrialTrajectoryPoint(-71.0636, 42.3581)
    expected_after_point.timestamp = right_now + datetime.timedelta(hours = 16)
    error_count += verify_point(expected_after_point,after_point, "Point at length fraction 1.5")  
        
    print("Testing point_at_length_fraction, 0.33")
    first_third_point =  geomath.point_at_length_fraction(my_trajectory, 1.0/3.0)
    expected_first_third_point = TerrestrialTrajectoryPoint(-96.4035, 32.5023)
    expected_first_third_point.timestamp = first_third_point.timestamp
    error_count += verify_point(expected_first_third_point,first_third_point, "Point at length fraction 0.33")  

    print("Testing point_at_length_fraction, No Points")
    no_point = geomath.point_at_length_fraction(empty_trajectory, 0.5)
    empty_point = TerrestrialTrajectoryPoint.zero()
    error_count += verify_point(no_point,empty_point, "Point at length fraction (no points)")   
    
    print("Testing interpolation at timestamp before trajectory")
    before_time = right_now - datetime.timedelta(hours = 4)
    before_point = geomath.point_at_time(my_trajectory, before_time);
    error_count += verify_point(boston,before_point, "Point at time (-4 hours)")  

    print("Testing interpolation at start timestamp of trajectory")
    start_time = right_now
    start_point = geomath.point_at_time(my_trajectory, start_time);
    error_count += verify_point(boston,start_point, "Point at time (0 hours)")  

    print("Testing interpolation at first third timestamp of trajectory")
    first_third_time = right_now + datetime.timedelta(hours = 16.0/3.0)
    first_third_point = geomath.point_at_time(my_trajectory, first_third_time);
    expected_first_third_point = TerrestrialTrajectoryPoint(-92.9849, 31.3181)
    expected_first_third_point.timestamp = right_now + datetime.timedelta(hours = 16.0/3.0)
    error_count += verify_point(expected_first_third_point,first_third_point, "Point at time (+5.33 hours)") 

    print("Testing interpolation at mid timestamp of trajectory")
    mid_time = right_now + datetime.timedelta(hours = 8)
    mid_point = geomath.point_at_time(my_trajectory, mid_time);
    error_count += verify_point(san_francisco,mid_point, "Point at time (+8 hours)") 

    print("Testing interpolation at end timestamp of trajectory")
    end_time = right_now + datetime.timedelta(hours = 16)
    end_point = geomath.point_at_time(my_trajectory, end_time);
    error_count += verify_point(boston_return,end_point, "Point at time (+16 hours)")

    print("Testing interpolation at timestamp after trajectory")
    after_time = right_now + datetime.timedelta(hours = 20)
    after_point = geomath.point_at_time(my_trajectory, after_time);
    error_count += verify_point(boston_return,after_point, "Point at time (+20 hours)")
    
    print("Testing interpolation at timestamp with no points trajectory")
    no_point = geomath.point_at_time(empty_trajectory, right_now + datetime.timedelta(hours = 8))
    empty_point = TerrestrialTrajectoryPoint.zero()
    error_count += verify_point(empty_point,no_point, "Point at time (no points)")

#    print("Testing pickle support")
#    picklebuf = StringIO()
#    pickle.dump(my_trajectory, picklebuf)
#    restorebuf = StringIO(picklebuf.getvalue())
#    restored_trajectory = pickle.load(restorebuf)

#    if my_trajectory != restored_trajectory:
#        sys.stderr.write('ERROR: Original trajectory is not the same as the one being restored from pickle jar.\n')
#        sys.stderr.write('Original trajectory: {}'.format(my_trajectory))
#        sys.stderr.write('Restored trajectory: {}'.format(restored_trajectory))
#        error_count += 1

    if error_count == 0:
        print("Surface trajectory passed all tests.")

    return error_count

# ----------------------------------------------------------------------

def test_trajectory_types():
    error_count = test_trajectory()
    print("\n")

    return error_count

if __name__ == '__main__':
    sys.exit(test_trajectory_types())<|MERGE_RESOLUTION|>--- conflicted
+++ resolved
@@ -92,7 +92,6 @@
 
     my_trajectory = TerrestrialTrajectory.from_position_list(round_trip)
     
-<<<<<<< HEAD
     print("Testing insert")
     my_trajectory.insert(3, seattle)
     test_point = my_trajectory[3]
@@ -102,8 +101,8 @@
         sys.stderr.write('\n')
         sys.stderr.write(str(my_trajectory[0]))
         sys.stderr.write('\n')    
-=======
-    print("Testing clone")
+
+        print("Testing clone")
     copied_trajectory = my_trajectory.clone()
     for i in range(0, len(my_trajectory)):
         error_count += verify_point(my_trajectory[i], copied_trajectory[i], "Cloning Test")
@@ -111,7 +110,6 @@
     if my_trajectory[0][0] == 0.0:
         sys.stderr.write('ERROR: Cloned trajectory not a deep copy')
         error_count += 1        
->>>>>>> 1b9b9ad4
     
     print("Testing from_position_list")
     if len(my_trajectory) != 5:
