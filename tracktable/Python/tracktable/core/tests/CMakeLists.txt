#
# Copyright (c) 2014-2020 National Technology and Engineering
# Solutions of Sandia, LLC. Under the terms of Contract DE-NA0003525
# with National Technology and Engineering Solutions of Sandia, LLC,
# the U.S. Government retains certain rights in this software.
#
# Redistribution and use in source and binary forms, with or without
# modification, are permitted provided that the following conditions
# are met:
#
# 1. Redistributions of source code must retain the above copyright
#    notice, this list of conditions and the following disclaimer.
#
# 2. Redistributions in binary form must reproduce the above copyright
#    notice, this list of conditions and the following disclaimer in the
#    documentation and/or other materials provided with the distribution.
#
# THIS SOFTWARE IS PROVIDED BY THE COPYRIGHT HOLDERS AND CONTRIBUTORS
# "AS IS" AND ANY EXPRESS OR IMPLIED WARRANTIES, INCLUDING, BUT NOT
# LIMITED TO, THE IMPLIED WARRANTIES OF MERCHANTABILITY AND FITNESS FOR
# A PARTICULAR PURPOSE ARE DISCLAIMED. IN NO EVENT SHALL THE COPYRIGHT
# HOLDER OR CONTRIBUTORS BE LIABLE FOR ANY DIRECT, INDIRECT, INCIDENTAL,
# SPECIAL, EXEMPLARY, OR CONSEQUENTIAL DAMAGES (INCLUDING, BUT NOT
# LIMITED TO, PROCUREMENT OF SUBSTITUTE GOODS OR SERVICES; LOSS OF USE,
# DATA, OR PROFITS; OR BUSINESS INTERRUPTION) HOWEVER CAUSED AND ON ANY
# THEORY OF LIABILITY, WHETHER IN CONTRACT, STRICT LIABILITY, OR TORT
# (INCLUDING NEGLIGENCE OR OTHERWISE) ARISING IN ANY WAY OUT OF THE USE
# OF THIS SOFTWARE, EVEN IF ADVISED OF THE POSSIBILITY OF SUCH DAMAGE.

# This is tracktable/Python/tracktable/core/tests/CMakeLists.txt
#
# Here we list the Python tests that we need to run to make sure that
# our core classes and functions are working.

include(PythonTest)

add_python_test(P_ConvexHullArea tracktable.core.tests.test_convex_hull_area)

add_python_test(P_ConvexHullAspectRatio tracktable.core.tests.test_convex_hull_aspect_ratio)

add_python_test(P_ConvexHullCentroid tracktable.core.tests.test_convex_hull_centroid)

add_python_test(P_ConvexHullPerimeter tracktable.core.tests.test_convex_hull_perimeter)

add_python_test(P_CopyExampleNotebooks tracktable.core.tests.test_copy_example_notebooks "${Tracktable_BINARY_DIR}/TestOutput/")

add_python_test(P_DataDirectory tracktable.core.tests.test_data_directory)

add_python_test(P_EchoArgs tracktable.core.tests.echo_args foo bar baz)

add_python_test(P_ParseTimestampNoTimeZone tracktable.core.tests.parse_timestamp_no_time_zone)

add_python_test(P_ParseTimestampWithTimeZone tracktable.core.tests.parse_timestamp_with_time_zone)

add_python_test(P_ReaderTimestampFormats tracktable.core.tests.test_reader_timestamps "${Tracktable_SOURCE_DIR}/TestData/Timestamps/")

add_python_test(P_SpeedBetween tracktable.core.tests.test_speed_between)

add_python_test(P_TrajectoryTypes tracktable.core.tests.test_trajectory_types)

add_python_test(P_PointTypes tracktable.core.tests.test_point_types)

add_python_test(P_RadiusGyration tracktable.core.tests.test_trajectory_radius_of_gyration)

add_python_test(P_ComputeBoundingBox tracktable.core.tests.test_compute_bounding_box)

add_python_test(P_ComputeBoundingBoxAfterPickle tracktable.core.tests.test_compute_bounding_box_after_pickle)

add_python_test(P_Distance tracktable.core.tests.test_distance)

<<<<<<< HEAD
=======
add_python_test(P_KM2LonLat tracktable.core.tests.test_kms_to_lon_lat)

>>>>>>> 04faba01
add_python_test(P_LogLevel tracktable.core.tests.test_log_level)

add_python_test(P_TerrestrialECEF tracktable.core.tests.test_terrestrial_ECEF)
<|MERGE_RESOLUTION|>--- conflicted
+++ resolved
@@ -1,78 +1,75 @@
-#
-# Copyright (c) 2014-2020 National Technology and Engineering
-# Solutions of Sandia, LLC. Under the terms of Contract DE-NA0003525
-# with National Technology and Engineering Solutions of Sandia, LLC,
-# the U.S. Government retains certain rights in this software.
-#
-# Redistribution and use in source and binary forms, with or without
-# modification, are permitted provided that the following conditions
-# are met:
-#
-# 1. Redistributions of source code must retain the above copyright
-#    notice, this list of conditions and the following disclaimer.
-#
-# 2. Redistributions in binary form must reproduce the above copyright
-#    notice, this list of conditions and the following disclaimer in the
-#    documentation and/or other materials provided with the distribution.
-#
-# THIS SOFTWARE IS PROVIDED BY THE COPYRIGHT HOLDERS AND CONTRIBUTORS
-# "AS IS" AND ANY EXPRESS OR IMPLIED WARRANTIES, INCLUDING, BUT NOT
-# LIMITED TO, THE IMPLIED WARRANTIES OF MERCHANTABILITY AND FITNESS FOR
-# A PARTICULAR PURPOSE ARE DISCLAIMED. IN NO EVENT SHALL THE COPYRIGHT
-# HOLDER OR CONTRIBUTORS BE LIABLE FOR ANY DIRECT, INDIRECT, INCIDENTAL,
-# SPECIAL, EXEMPLARY, OR CONSEQUENTIAL DAMAGES (INCLUDING, BUT NOT
-# LIMITED TO, PROCUREMENT OF SUBSTITUTE GOODS OR SERVICES; LOSS OF USE,
-# DATA, OR PROFITS; OR BUSINESS INTERRUPTION) HOWEVER CAUSED AND ON ANY
-# THEORY OF LIABILITY, WHETHER IN CONTRACT, STRICT LIABILITY, OR TORT
-# (INCLUDING NEGLIGENCE OR OTHERWISE) ARISING IN ANY WAY OUT OF THE USE
-# OF THIS SOFTWARE, EVEN IF ADVISED OF THE POSSIBILITY OF SUCH DAMAGE.
-
-# This is tracktable/Python/tracktable/core/tests/CMakeLists.txt
-#
-# Here we list the Python tests that we need to run to make sure that
-# our core classes and functions are working.
-
-include(PythonTest)
-
-add_python_test(P_ConvexHullArea tracktable.core.tests.test_convex_hull_area)
-
-add_python_test(P_ConvexHullAspectRatio tracktable.core.tests.test_convex_hull_aspect_ratio)
-
-add_python_test(P_ConvexHullCentroid tracktable.core.tests.test_convex_hull_centroid)
-
-add_python_test(P_ConvexHullPerimeter tracktable.core.tests.test_convex_hull_perimeter)
-
-add_python_test(P_CopyExampleNotebooks tracktable.core.tests.test_copy_example_notebooks "${Tracktable_BINARY_DIR}/TestOutput/")
-
-add_python_test(P_DataDirectory tracktable.core.tests.test_data_directory)
-
-add_python_test(P_EchoArgs tracktable.core.tests.echo_args foo bar baz)
-
-add_python_test(P_ParseTimestampNoTimeZone tracktable.core.tests.parse_timestamp_no_time_zone)
-
-add_python_test(P_ParseTimestampWithTimeZone tracktable.core.tests.parse_timestamp_with_time_zone)
-
-add_python_test(P_ReaderTimestampFormats tracktable.core.tests.test_reader_timestamps "${Tracktable_SOURCE_DIR}/TestData/Timestamps/")
-
-add_python_test(P_SpeedBetween tracktable.core.tests.test_speed_between)
-
-add_python_test(P_TrajectoryTypes tracktable.core.tests.test_trajectory_types)
-
-add_python_test(P_PointTypes tracktable.core.tests.test_point_types)
-
-add_python_test(P_RadiusGyration tracktable.core.tests.test_trajectory_radius_of_gyration)
-
-add_python_test(P_ComputeBoundingBox tracktable.core.tests.test_compute_bounding_box)
-
-add_python_test(P_ComputeBoundingBoxAfterPickle tracktable.core.tests.test_compute_bounding_box_after_pickle)
-
-add_python_test(P_Distance tracktable.core.tests.test_distance)
-
-<<<<<<< HEAD
-=======
-add_python_test(P_KM2LonLat tracktable.core.tests.test_kms_to_lon_lat)
-
->>>>>>> 04faba01
-add_python_test(P_LogLevel tracktable.core.tests.test_log_level)
-
-add_python_test(P_TerrestrialECEF tracktable.core.tests.test_terrestrial_ECEF)
+#
+# Copyright (c) 2014-2020 National Technology and Engineering
+# Solutions of Sandia, LLC. Under the terms of Contract DE-NA0003525
+# with National Technology and Engineering Solutions of Sandia, LLC,
+# the U.S. Government retains certain rights in this software.
+#
+# Redistribution and use in source and binary forms, with or without
+# modification, are permitted provided that the following conditions
+# are met:
+#
+# 1. Redistributions of source code must retain the above copyright
+#    notice, this list of conditions and the following disclaimer.
+#
+# 2. Redistributions in binary form must reproduce the above copyright
+#    notice, this list of conditions and the following disclaimer in the
+#    documentation and/or other materials provided with the distribution.
+#
+# THIS SOFTWARE IS PROVIDED BY THE COPYRIGHT HOLDERS AND CONTRIBUTORS
+# "AS IS" AND ANY EXPRESS OR IMPLIED WARRANTIES, INCLUDING, BUT NOT
+# LIMITED TO, THE IMPLIED WARRANTIES OF MERCHANTABILITY AND FITNESS FOR
+# A PARTICULAR PURPOSE ARE DISCLAIMED. IN NO EVENT SHALL THE COPYRIGHT
+# HOLDER OR CONTRIBUTORS BE LIABLE FOR ANY DIRECT, INDIRECT, INCIDENTAL,
+# SPECIAL, EXEMPLARY, OR CONSEQUENTIAL DAMAGES (INCLUDING, BUT NOT
+# LIMITED TO, PROCUREMENT OF SUBSTITUTE GOODS OR SERVICES; LOSS OF USE,
+# DATA, OR PROFITS; OR BUSINESS INTERRUPTION) HOWEVER CAUSED AND ON ANY
+# THEORY OF LIABILITY, WHETHER IN CONTRACT, STRICT LIABILITY, OR TORT
+# (INCLUDING NEGLIGENCE OR OTHERWISE) ARISING IN ANY WAY OUT OF THE USE
+# OF THIS SOFTWARE, EVEN IF ADVISED OF THE POSSIBILITY OF SUCH DAMAGE.
+
+# This is tracktable/Python/tracktable/core/tests/CMakeLists.txt
+#
+# Here we list the Python tests that we need to run to make sure that
+# our core classes and functions are working.
+
+include(PythonTest)
+
+add_python_test(P_ConvexHullArea tracktable.core.tests.test_convex_hull_area)
+
+add_python_test(P_ConvexHullAspectRatio tracktable.core.tests.test_convex_hull_aspect_ratio)
+
+add_python_test(P_ConvexHullCentroid tracktable.core.tests.test_convex_hull_centroid)
+
+add_python_test(P_ConvexHullPerimeter tracktable.core.tests.test_convex_hull_perimeter)
+
+add_python_test(P_CopyExampleNotebooks tracktable.core.tests.test_copy_example_notebooks "${Tracktable_BINARY_DIR}/TestOutput/")
+
+add_python_test(P_DataDirectory tracktable.core.tests.test_data_directory)
+
+add_python_test(P_EchoArgs tracktable.core.tests.echo_args foo bar baz)
+
+add_python_test(P_ParseTimestampNoTimeZone tracktable.core.tests.parse_timestamp_no_time_zone)
+
+add_python_test(P_ParseTimestampWithTimeZone tracktable.core.tests.parse_timestamp_with_time_zone)
+
+add_python_test(P_ReaderTimestampFormats tracktable.core.tests.test_reader_timestamps "${Tracktable_SOURCE_DIR}/TestData/Timestamps/")
+
+add_python_test(P_SpeedBetween tracktable.core.tests.test_speed_between)
+
+add_python_test(P_TrajectoryTypes tracktable.core.tests.test_trajectory_types)
+
+add_python_test(P_PointTypes tracktable.core.tests.test_point_types)
+
+add_python_test(P_RadiusGyration tracktable.core.tests.test_trajectory_radius_of_gyration)
+
+add_python_test(P_ComputeBoundingBox tracktable.core.tests.test_compute_bounding_box)
+
+add_python_test(P_ComputeBoundingBoxAfterPickle tracktable.core.tests.test_compute_bounding_box_after_pickle)
+
+add_python_test(P_Distance tracktable.core.tests.test_distance)
+
+add_python_test(P_KM2LonLat tracktable.core.tests.test_kms_to_lon_lat)
+
+add_python_test(P_LogLevel tracktable.core.tests.test_log_level)
+
+add_python_test(P_TerrestrialECEF tracktable.core.tests.test_terrestrial_ECEF)