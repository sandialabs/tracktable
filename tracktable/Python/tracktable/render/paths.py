--- conflicted
+++ resolved
@@ -361,16 +361,8 @@
         # trajectory to coordinates in the map projection's native
         # space
         for i in range(len(trajectory)):
-<<<<<<< HEAD
             local_x[i] = trajectory[i][0]
             local_y[i] = trajectory[i][1]
-=======
-            local_x_world[i] = trajectory[i][0]
-            local_y_world[i] = trajectory[i][1]
-
-            # Basemap-ism.  Cartopy now does this on its own.
-            #        (local_x, local_y) = traffic_map(local_x_world, local_y_world)
->>>>>>> f6ae45f2
 
         # Now we turn that list of n points into a list of n-1 line
         # segments.  We shouldn't have any degenerate segments because
@@ -441,12 +433,7 @@
         current_batch_linewidths = []
         current_batch_paths = []
 
-<<<<<<< HEAD
     if len(lead_point_x) > 0:
-=======
-    if len(lead_point_x_world) > 0:
-#        lead_point_x, lead_point_y = traffic_map(lead_point_x_world, lead_point_y_world)
->>>>>>> f6ae45f2
         if dot_size:
             if zorder:
                 dot_zorder = zorder+1
