--- conflicted
+++ resolved
@@ -110,11 +110,7 @@
         obj_ids (str or list of str): only display trajecteories
             whose object id matches the given string or a string from
             the given list of strings.
-<<<<<<< HEAD
-        map_bbox ([minLon, maxLon, minLat, maxLat]): bounding box for
-=======
         map_bbox ([minLon, minLat, maxLon, maxLat]): bounding box for
->>>>>>> 04faba01
             custom map extent. By default automatically set to
             make all trajectories visible.
         show_lines (bool): whether or not to show the line segments
@@ -666,11 +662,7 @@
                                #common arguments
                                map_canvas = None,
                                obj_ids = [],
-<<<<<<< HEAD
-                               #\/format [minLon, maxLon, minLat, maxLat]
-=======
                                #\/format [minLon, minLat, maxLon, maxLat]
->>>>>>> 04faba01
                                map_bbox = None,
                                show_lines = True,
                                gradient_hue = None,
@@ -793,13 +785,8 @@
                                             map_canvas)
 
     if map_bbox:
-<<<<<<< HEAD
-        map_canvas.fit_bounds([(map_bbox[2], map_bbox[0]),
-                      (map_bbox[3], map_bbox[1])])
-=======
         map_canvas.fit_bounds([(map_bbox[1], map_bbox[0]),
                       (map_bbox[3], map_bbox[2])])
->>>>>>> 04faba01
     else:
         map_canvas.fit_bounds(bounding_box_for_folium(trajectories))
     if save:  #saves as .html document
@@ -975,11 +962,7 @@
                                #common arguments
                                map_canvas = None,
                                obj_ids = [],
-<<<<<<< HEAD
-                               #\/format [minLon, maxLon, minLat, maxLat]
-=======
                                #\/format [minLon, minLat, maxLon, maxLat]
->>>>>>> 04faba01
                                map_bbox = None,
                                show_lines = True,
                                gradient_hue = None,
