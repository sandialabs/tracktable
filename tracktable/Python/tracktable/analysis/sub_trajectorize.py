# Copyright (c) 2014-2017 National Technology and Engineering
# Solutions of Sandia, LLC. Under the terms of Contract DE-NA0003525
# with National Technology and Engineering Solutions of Sandia, LLC,
# the U.S. Government retains certain rights in this software.
#
# Redistribution and use in source and binary forms, with or without
# modification, are permitted provided that the following conditions
# are met:
#
# 1. Redistributions of source code must retain the above copyright
# notice, this list of conditions and the following disclaimer.
#
# 2. Redistributions in binary form must reproduce the above copyright
# notice, this list of conditions and the following disclaimer in the
# documentation and/or other materials provided with the distribution.
#
# THIS SOFTWARE IS PROVIDED BY THE COPYRIGHT HOLDERS AND CONTRIBUTORS
# "AS IS" AND ANY EXPRESS OR IMPLIED WARRANTIES, INCLUDING, BUT NOT
# LIMITED TO, THE IMPLIED WARRANTIES OF MERCHANTABILITY AND FITNESS
# FOR A PARTICULAR PURPOSE ARE DISCLAIMED. IN NO EVENT SHALL THE
# COPYRIGHT HOLDER OR CONTRIBUTORS BE LIABLE FOR ANY DIRECT, INDIRECT,
# INCIDENTAL, SPECIAL, EXEMPLARY, OR CONSEQUENTIAL DAMAGES (INCLUDING,
# BUT NOT LIMITED TO, PROCUREMENT OF SUBSTITUTE GOODS OR SERVICES;
# LOSS OF USE, DATA, OR PROFITS; OR BUSINESS INTERRUPTION) HOWEVER
# CAUSED AND ON ANY THEORY OF LIABILITY, WHETHER IN CONTRACT, STRICT
# LIABILITY, OR TORT (INCLUDING NEGLIGENCE OR OTHERWISE) ARISING IN
# ANY WAY OUT OF THE USE OF THIS SOFTWARE, EVEN IF ADVISED OF THE
# POSSIBILITY OF SUCH DAMAGE.

import networkx as nx
import numpy as np
from math import sqrt, fabs

import scipy
from tracktable.analysis.sliceList import SliceList
from tracktable.analysis.sliceList import sliceRange as slice_range_class
import tracktable.analysis.ExtendedPoint
from tracktable.analysis.ExtendedPointList import ExtendedPointList as EPL
import tracktable.analysis.ExtendedPointList as EPLmod
import tracktable.analysis.sliceList as SL
import types
from math import isclose
from collections import defaultdict
import tracktable.analysis.nx_graph as nxg
import tracktable.analysis.parseTreeCategorizations as PTcats

class NormalizedDistanceMatrix:
    """Generates a matrix giving the ratio of the distance along each
    sub-trajectory to the distance from the start to the end of that
    sub-trajectory"""

    def __init__(self, coords, threshold=1.1):
        self.dist_mat = np.zeros(shape=(len(coords), len(coords)))
        self.threshold = threshold

        for x in range(1, len(coords)):
            self.dist_mat[0, x] = \
            self.dist(coords[x], coords[x-1]) + self.dist_mat[0,x-1]
            self.dist_mat[x, 0] = self.dist_mat[0, x]

        for start in range(1, len(coords)):
            for end in range(start+1, len(coords)):
                self.dist_mat[start,end] = \
                self.dist_mat[start-1, end] - self.dist_mat[start-1,start]
                self.dist_mat[end,start] = self.dist_mat[start,end]

        #ratio of distance traveled to separation distance of start and end
        self.norm_dist_mat = np.copy(self.dist_mat)
        for start in range(0, len(coords)):
            for end in range(start+1, len(coords)):
                dist = self.dist(coords[start], coords[end])
                if dist != 0.0:
                    self.norm_dist_mat[start,end] /= self.dist(coords[start],
                                                               coords[end])
                else:
                    self.norm_dist_mat[start,end]= 0.0 #is this okay?
                self.norm_dist_mat[end,start] = self.norm_dist_mat[start,end]

    def squared_dist(self, a, b):
        return (b[0] - a[0])*(b[0] - a[0]) + (b[1] - a[1])*(b[1] - a[1])

    def dist(self, a, b):
        return sqrt(self.squared_dist(a,b))

    def is_straight(self, start, end):
        return self.norm_dist_mat[start,end] < self.threshold

class SubTrajerStraight:
    'Splits a trajectory into straight-ish segments'
    def __init__(self, straightness_threshold=1.1, length_threshold_samples=2): #2 is minimum
        self.threshold = straightness_threshold
        self.length_threshold_samples = length_threshold_samples
        self.currentNodeIndex = 1 #change to 0
        self.norm_dist_mat = NormalizedDistanceMatrix([]) #todo better way?

    def split_at_indices(self, indices, start, end):
        """returns a list of index pairs, and/or "None" objects.  Even
        elements are not straight segments or are None.  Odd elements are the
        straight segments"""
        segments = []
        remainderStart = start
        remainderEnd = end
        for i in indices:
            if i >= remainderStart:
                if i == start:
                    segments.append(None)
                elif i== remainderStart:
                    segments.append(None)
                else:
                    segments.append([remainderStart, i])
                    remainderStart = i
            else: #overalpping segments, ignore second one.  TODO, later may
                #want to use a better way to determine which overlapping
                #segment to use
                segments.append(None)
        if remainderStart == remainderEnd:
            segments.append(None)
        else:
            segments.append([remainderStart, remainderEnd])
        return segments

    def longest_straight_segments(self, G, coords, thisIndex,
                                       start_length, start, end):
        if start_length >= (end-start+1):
            start_length = end-start
        #print(start, end, start_length)
        if (not self.norm_dist_mat.is_straight(start, end)) and (end-start+1) > self.length_threshold_samples :
            indices = []
            new_start_length = start_length
            for segment_length in range(start_length, 1, -1):
                num_segments_of_length = ((end-start+1)-segment_length)+1
                for start_index in range(num_segments_of_length):
                    end_index = start_index+segment_length-1
                    if self.norm_dist_mat.is_straight(start_index+start,
                                                         end_index+start):
                        indices.append(start_index+start)
                        indices.append(end_index+start)
                if indices:
                    new_start_length = segment_length-1
                    break
            segs = self.split_at_indices(indices, start, end)
            for i in range(len(segs)):
                if i%2 == 0: #even = not straight, recurse
                    if segs[i] != None:
                        G.add_node(self.currentNodeIndex, s=segs[i][0],
                                   e=segs[i][1])
                        G.add_edge(thisIndex, self.currentNodeIndex)
                        self.currentNodeIndex+=1
                        self.longest_straight_segments(G, coords,
                                                       self.currentNodeIndex-1,
                                                       new_start_length,
                                                       segs[i][0],
                                                       segs[i][1])
                else: #odd = straight, make leaf node
                    G.add_node(self.currentNodeIndex, s=segs[i][0],
                               e=segs[i][1])
                    G.add_edge(thisIndex, self.currentNodeIndex)
                    self.currentNodeIndex+=1

    def subtrajectorize(self, trajectory, returnGraph=False): #can take coordinate list or a trajectory.
        coordinates = []
        for point in trajectory: #make into coordinate list
            coordinates.append([point[0], point[1]])
        self.currentNodeIndex = 1
        self.norm_dist_mat = NormalizedDistanceMatrix(coordinates,
                                                      threshold=self.threshold)

        G = nx.DiGraph()
        start = 0
        end = len(coordinates)-1
        G.add_node(self.currentNodeIndex, s=start, e=end)
        self.currentNodeIndex += 1
        self.longest_straight_segments(G, coordinates, 1,
                                            len(coordinates), start, end)
        leaves = [(G.node[x]['s'], G.node[x]['e'])
                  for x in G.nodes() if G.out_degree(x)==0 and
                  G.in_degree(x)==1]
        if len(G) == 1:
            leaves = [(G.node[1]['s'], G.node[1]['e'])] #just root node #change 1's to 0's

        if returnGraph:
            return leaves, G
        else:
            return leaves

    def splitAndClassify(self, trajectory, returnGraph=False):
        if returnGraph:
            leaves, G = self.subtrajectorize(trajectory, returnGraph=returnGraph)
        else:
            leaves = self.subtrajectorize(trajectory, returnGraph=returnGraph)
        segments = []
        straight=False
        if self.norm_dist_mat.is_straight(leaves[0][0], leaves[0][1]):
            straight=True

        for seg in leaves:
            if straight:
                segments.append((seg[0], seg[1], "straight"))
            else:
                segments.append((seg[0], seg[1], "turn"))
            straight = not straight #flip boolean
        return segments

class SubTrajerAccel:
    'Splits a trajectory where the change in accelleration exceeds some threshold'
    def __init__(self, accel_threshold=0.025, tight=False): #not tight means include segment before and after a turn
        self.accel_threshold = accel_threshold
        self.tight = tight
        self.currentNodeIndex = 1 #change to 0

    def acceleration(self, coords):  #x as array and y's as array   array 2,N
        first = scipy.gradient(coords)[1]  #Derivative along columns is result [1]
        second = scipy.gradient(first)[1]
        mag = np.sqrt(second[0]**2 + second[1]**2)
        return mag

    def find_turns(self, acc):
        if self.tight:
            return np.where(acc > self.accel_threshold, True, False)[:-1]
        else:
            bin_acc = np.concatenate([[True], np.where(acc > self.accel_threshold, True, False)])
            bin_acc = (bin_acc[:-1] + bin_acc[1:])[:-1] #segment before AND after are part of the curve
            return bin_acc

    def subtrajectorize(self, trajectory, returnGraph=False): #can take coordinate list or a trajectory.
        coordinates = []
        for point in trajectory: #make into coordinate list
            coordinates.append([point[0], point[1]])
        #print(len(coordinates))

        coords = np.array(coordinates).transpose()
        acc = self.acceleration(coords)
        bin_acc = self.find_turns(acc)
        #print(bin_acc)
        #print(len(bin_acc))
        shifts = [bin_acc[:-1] != bin_acc[1:]]
        #print(shifts)
        inflections = np.argwhere(shifts)#.flatten()
        #print(inflections[:,1])
        leaves = []
        prev = 0
        for inf in inflections[:,1]:
            leaves.append((prev, inf+1))
            prev = inf+1
        leaves.append((prev, len(coordinates)-1)) #add a segment to the end
        return leaves
        #print("********8")
        #print(leaves)
        #[0 1 4 16
        #1      2     5     17    end
        #(0 1) (1 2) (2 5) (5 17) (17 19)

        #for i in range(len(bin_acc)):
            
        #bin_mag[:-1]!=bin_mag-1:]
        #inflections = np.argwhere(shifts).flatten()
        #inflections = np.conacat(....
        #print(bin_acc)
        
        #self.currentNodeIndex = 1 #todo duplicate
        
        #G = nx.DiGraph()
        #start = 0
        #end = len(coordinates)-1
        #G.add_node(self.currentNodeIndex, s=start, e=end)
        #self.currentNodeIndex += 1
        #self.longest_straight_segments(G, coordinates, 1,
        #                                    len(coordinates), start, end)
        #leaves = [(G.node[x]['s'], G.node[x]['e'])
        #          for x in G.nodes() if G.out_degree(x)==0 and
        #          G.in_degree(x)==1]
        #if len(G) == 1:
        #    leaves = [(G.node[1]['s'], G.node[1]['e'])] #just root node #change 1's to 0's

        #if returnGraph:
        #    return leaves, G
        #else:
        #    return leaves



class SubTrajerSemantic:
    'Splits a trajectory into phases of flight segments'
    def __init__(self, straightness_threshold=1.1, length_threshold_samples=2): #2 is minimum
        self.threshold = straightness_threshold
        self.length_threshold_samples = length_threshold_samples
        self.currentNodeIndex = 1 #change to 0
        self.norm_dist_mat = NormalizedDistanceMatrix([]) #todo better way?

    def splitAndClassify(self, trajectory, returnGraph=False): #can take coordinate list or a trajectory.
        coordinates = []
        for point in trajectory: #make into coordinate list    #todo duplicated in example_sub_trajectorize.  Consolidiate
            if 'altitudes' in point.properties.keys(): #add altitude if exists
                coordinates.append([point[0], point[1], point.properties['altitudes']]) #changed from altitudes not sure why it was wrong
                #print(len(coordinates)-1, point.properties['altitudes']) #remove
            else:
                coordinates.append([point[0], point[1], None])

        self.currentNodeIndex = 1
        self.norm_dist_mat = NormalizedDistanceMatrix(coordinates,
                                                      threshold=self.threshold)
        takeoffThreshold = 10500
        landingThreshold = 10500
        cruisingThreshold = 0.00033 #essentially 33% of the flight must be in a bin?   not sure this is good or not
        lastSample = len(coordinates)-1
        #start out by removing the takeoff and landing.
        takeOffEnd=0
        if coordinates[0][2]: #has altitude
            if coordinates[0][2] < takeoffThreshold: #starts less than 10k feet
                #print("has alt at start less 10k", coordinates[0][2])
                for i in range(1,lastSample):#find where crosses 10k ft
                    if coordinates[i][2] > takeoffThreshold:
                        takeOffEnd = i
                        break
                #print("take off ends at sample ", takeOffEnd)
        #isolate landing based on altitude
        landingStart= lastSample
        if coordinates[lastSample][2]: #has altitude
            if coordinates[lastSample][2] < landingThreshold: #starts less than 10k feet
                for i in range(lastSample,-1, -1):#find where crosses 10k ft
                    if coordinates[i][2] > landingThreshold:
                        landingStart = i
                        break
                #print("landing starts at sample ", landingStart)

        cruisingStart = None
        cruisingEnd = None
        #print(coordinates)
        #todo, below we must quit if there is not altituted values?
        h = np.histogram(list(zip(*coordinates))[2], bins=np.append(np.append(0, np.arange(10500,46500,1000)), 60000), density=True)  #to determine where the cruising altitude was?
        if np.max(h[0]) > cruisingThreshold: #multiply by 1000 to get approx ratio of samples in this bin
            cruisingBin = np.argmax(h[0])
            cruisingMin = h[1][cruisingBin]
            cruisingMax = h[1][cruisingBin+1]
            for i in range(takeOffEnd, landingStart):
                if coordinates[i][2] > cruisingMin:
                    cruisingStart = i
                    #print("cruising starts at sample ", cruisingStart)
                    break
            for i in range(landingStart, takeOffEnd, -1):
                if coordinates[i][2] > cruisingMin:
                    cruisingEnd = i
                    #print("descent starts at sample ", cruisingEnd)
                    break


        #need to check below if not found
        segments = [(0,takeOffEnd, "takeoff"), (takeOffEnd, cruisingStart, "climb"), (cruisingStart, cruisingEnd, "cruise"), (cruisingEnd, landingStart, "descent"), (landingStart, lastSample, "landing")] #later add sub segments
        return segments
#        G = nx.DiGraph()
#        start = takeOffEnd
#        end = landingStart
#        G.add_node(self.currentNodeIndex, s=start, e=end)
#        self.currentNodeIndex += 1
#        self.longest_straight_segments(G, coordinates, 1,
#                                            len(coordinates), start, end)
#        leaves = [(G.node[x]['s'], G.node[x]['e'])
#                  for x in G.nodes() if G.out_degree(x)==0 and
#                  G.in_degree(x)==1]
#        if len(G) == 1:
#            leaves = [(G.node[1]['s'], G.node[1]['e'])] #just root node #change 1's to 0's
#
#        if returnGraph:
#            return leaves, G
#        else:
#            return leaves

        #take off
        #climb
        #cruise
        #descent
        #landing

<<<<<<< HEAD
    def subtrajectorize(self, trajectory, returnGraph=False): #can take coordinate list or a trajectory.
        segments = self.splitAndClassify(trajectory, returnGraph=returnGraph)
        segs = []
        for seg in segments:
            segs.append((seg[0], seg[1])) #strip off "segment type"
        return segs
=======
def trajName(traj):
    return traj[0].object_id


_isSubTrajerCurvatureAvailable = True

def compute_everything_else(aVar: tracktable.analysis.ExtendedPoint)\
        -> tuple:
    return 0.0, 0.2

class SubTrajerCurvature:
    """Breaks up a trajectory into subtrajectories based on curvatures of
    each point triplet. Multiple approaches to consolidating sequential
    curvature values into point ranges are available."""
    def __init__(self):
        if not _isSubTrajerCurvatureAvailable:
            raise NotImplementedError(
                "The class SubTrajerCurvature is not available due " +
                "to import issues.")

    def _pyramidGrowingWindowMethod(self, aPointList,
                        request_graph_plot: bool =False):
        """
        A possible nuther method which considers growing windows on a pyramid
            (multipass) sampling approach instead of a sequential sampling
            approach like movingGrowingWindow does.
        :param aPointList: sequence of points constituting the trajectory
        :type aPointList: ExtendedPointList
        :return: all subtrajectories
        :rtype: SliceList
        """
        raise NotImplementedError('Try this later.')

    def _individCurvaturesMethod(self, aPointList, dcStraightThreshold=4.0,
                        request_graph_plot: bool =False) -> nx.DiGraph:
        """
        First, classifies each point triplet as curved or straight based on
            a Degree of Curve threshold. Then consolidates slices when two
            adjacent slices have the same classification.
            Suggested by Ben Newton.
        :param aPointList: sequence of points constituting the trajectory
        :type aPointList: ExtendedPointList
        :param dcStraightThreshold: border between classifying a point triplet
            as straight or curved.
        :type dcStraightThreshold: float (positive)
        :param request_graph_plot: when True, immediately opens a window of
            showing the tree graph of the categorized subtrajectories.
        :return: all subtrajectories
        :rtype: SliceList
        """

        def tag_jitter_segments(aSliceRange):
            aSegment = aSliceRange.getSegment()

            aSliceRange.DegreeOfCurve = 'straight' \
                if fabs(aSegment[0].arc.degree_curvature) < \
                   dcStraightThreshold \
                else 'turn'

            aSliceRange.color = slice_range_class.straight_color
            if aSliceRange.DegreeOfCurve is not 'straight':
                aSliceRange.color = slice_range_class.turn_color

        aPointList.categorize_points()

        G = aPointList.create_minimal_digraph()
        PTcats.categorize_level3_to_level2(G)
        PTcats.categorize_level2_to_level1(G)

        # print('Nodes:', G.number_of_nodes(), 'Edges:', G.number_of_edges())
        # if request_graph_plot:
        if False:
            try:
                nxg.plot_graph(G)
            except ImportError:
                pass

        return G


    def subtrajectorize(self,
                        trajectory,
                        returnGraph=False,
                        useMethod='individualCurvatures_preferred',
                        request_graph_plot: bool =True) -> nx.DiGraph :
        """
        Decomposes a Trajectory into subtrajectories based on an analysis of
            the curvature of each point triplet. Multiple methods are
            available for this. Client code indicates which method to use by
            setting useMethod. See the findMethod dictionary (in this function)
            to see which methods are currently available.
        :param trajectory: Trajectory to be processed.
        :type trajectory: Trajectory
        :param returnGraph: Return a NetworkX graph of the parse tree (Not
                Implemented).
        :type returnGraph: bool
        :param useMethod:
            'individualCurvatures_preferred' (default) - compare just the
                straight/turn classification to grow subtrajectory segments.
            'movingGrowingWindow' - Overlaps each slice a little, takes mean
                and stdev of curvature for each slice, compares stdev,
                consolidates slices when the stdevs of two adjacent slices are
                close to each other. When they are, the consolidation causes
                the window to grow towards the right.
        :type useMethod: str
        :return: leaves, pointCount, and number of leaves
        :rtype: list of tuples(startIndex, endIndex) and int and int
        """

        if returnGraph:
            raise NotImplementedError("Currently return of a graph "
                                      "is not implemented. Always pass False "
                                      "for returnGraph.")

        aPointList = EPLmod.CreateExtendedPointList(trajectory)
        pointCount = len(aPointList)
        if pointCount < 4:
            return None

        aPointList.computeAllPointInformation(account_for_lat_long=True)
        aPointList.mark_likely_jitters()

        try:
            parse_graph: nx.DiGraph = \
                self._individCurvaturesMethod(aPointList,
                    request_graph_plot=request_graph_plot)
        except KeyboardInterrupt:
            exit(0)

        import  tracktable.analysis.nx_graph as nxg
        leafList = list(nxg.leaves_gen(parse_graph))
        temp_test_str = None
        # if True: #'CLX4' in aPointList.name:
        #     temp_test_str = parse_graph.csv_report
        # if temp_test_str:
        #     import os
        #     outFileName = os.path.join(os.path.expanduser(
        #         '~/Documents/tracktableTesting/testResults/'),
        #         aPointList.name + '_report.csv')
        #     try:
        #         with open(outFileName, 'wt') as outF:
        #             outF.write(temp_test_str)
        #         print()
        #         print('report written to:  ', outFileName)
        #     except Exception:
        #         print()

        return parse_graph
>>>>>>> b4893594
<|MERGE_RESOLUTION|>--- conflicted
+++ resolved
@@ -371,17 +371,16 @@
         #descent
         #landing
 
-<<<<<<< HEAD
     def subtrajectorize(self, trajectory, returnGraph=False): #can take coordinate list or a trajectory.
         segments = self.splitAndClassify(trajectory, returnGraph=returnGraph)
         segs = []
         for seg in segments:
             segs.append((seg[0], seg[1])) #strip off "segment type"
         return segs
-=======
+
+
 def trajName(traj):
     return traj[0].object_id
-
 
 _isSubTrajerCurvatureAvailable = True
 
@@ -527,4 +526,4 @@
         #         print()
 
         return parse_graph
->>>>>>> b4893594
+
