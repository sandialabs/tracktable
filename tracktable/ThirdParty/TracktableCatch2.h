/*
<<<<<<< HEAD
 * Copyright (c) 2014-2021 National Technology and Engineering
=======
 * Copyright (c) 2014-2023 National Technology and Engineering
>>>>>>> 4a3ad98b
 * Solutions of Sandia, LLC. Under the terms of Contract DE-NA0003525
 * with National Technology and Engineering Solutions of Sandia, LLC,
 * the U.S. Government retains certain rights in this software.
 *
 * Redistribution and use in source and binary forms, with or without
 * modification, are permitted provided that the following conditions
 * are met:
 *
 * 1. Redistributions of source code must retain the above copyright
 * notice, this list of conditions and the following disclaimer.
 *
 * 2. Redistributions in binary form must reproduce the above copyright
 * notice, this list of conditions and the following disclaimer in the
 * documentation and/or other materials provided with the distribution.
 *
 * THIS SOFTWARE IS PROVIDED BY THE COPYRIGHT HOLDERS AND CONTRIBUTORS
 * "AS IS" AND ANY EXPRESS OR IMPLIED WARRANTIES, INCLUDING, BUT NOT
 * LIMITED TO, THE IMPLIED WARRANTIES OF MERCHANTABILITY AND FITNESS FOR
 * A PARTICULAR PURPOSE ARE DISCLAIMED. IN NO EVENT SHALL THE COPYRIGHT
 * HOLDER OR CONTRIBUTORS BE LIABLE FOR ANY DIRECT, INDIRECT, INCIDENTAL,
 * SPECIAL, EXEMPLARY, OR CONSEQUENTIAL DAMAGES (INCLUDING, BUT NOT
 * LIMITED TO, PROCUREMENT OF SUBSTITUTE GOODS OR SERVICES; LOSS OF USE,
 * DATA, OR PROFITS; OR BUSINESS INTERRUPTION) HOWEVER CAUSED AND ON ANY
 * THEORY OF LIABILITY, WHETHER IN CONTRACT, STRICT LIABILITY, OR TORT
 * (INCLUDING NEGLIGENCE OR OTHERWISE) ARISING IN ANY WAY OUT OF THE USE
 * OF THIS SOFTWARE, EVEN IF ADVISED OF THE POSSIBILITY OF SUCH DAMAGE.
 */


// Catch2 is a header-only test framework that we are starting to use for
// test cases.
//
// Include this file at the top of your test case.  Mike S. is going to
// teach us soon how to write test cases using Catch2.

//Listener source https://github.com/catchorg/Catch2/blob/devel/examples/210-Evt-EventListeners.cpp

#ifndef __tracktable_Catch2_h
#define __tracktable_Catch2_h

#define CATCH_CONFIG_MAIN
#include <tracktable/ThirdParty/catch2.hpp>
#include <iostream>

namespace {
    std::ostream& stream = std::cerr;

    std::string ws(int const level) {
        return std::string(2 * level, ' ');
    }

    template< typename T >
    std::ostream& operator<<( std::ostream& os, std::vector<T> const& v ) {
        os << "{ ";
        for ( const auto& x : v )
            os << x << ", ";
        return os << "}";
    }
    // struct SourceLineInfo {
    //     char const* file;
    //     std::size_t line;
    // };

    void print( std::ostream& os, int const level, std::string const& title, Catch::SourceLineInfo const& info ) {
        os << ws(level  ) << title << ":\n"
           << ws(level+1) << "- file: " << info.file << "\n"
           << ws(level+1) << "- line: " << info.line << "\n";
    }

    //struct MessageInfo {
    //    std::string macroName;
    //    std::string message;
    //    SourceLineInfo lineInfo;
    //    ResultWas::OfType type;
    //    unsigned int sequence;
    //};

    void print( std::ostream& os, int const level, Catch::MessageInfo const& info ) {
        os << ws(level+1) << "- macroName: '" << info.macroName << "'\n"
           << ws(level+1) << "- message '"    << info.message   << "'\n";
        print( os,level+1  , "- lineInfo", info.lineInfo );
        os << ws(level+1) << "- sequence "    << info.sequence  << "\n";
    }

    void print( std::ostream& os, int const level, std::string const& title, std::vector<Catch::MessageInfo> const& v ) {
        os << ws(level  ) << title << ":\n";
        for ( const auto& x : v )
        {
            os << ws(level+1) << "{\n";
            print( os, level+2, x );
            os << ws(level+1) << "}\n";
        }
    //    os << ws(level+1) << "\n";
    }

    // struct TestRunInfo {
    //     std::string name;
    // };

    void print( std::ostream& os, int const level, std::string const& title, Catch::TestRunInfo const& info ) {
        os << ws(level  ) << title << ":\n"
           << ws(level+1) << "- name: " << info.name << "\n";
    }

    // struct Counts {
    //     std::size_t total() const;
    //     bool allPassed() const;
    //     bool allOk() const;
    //
    //     std::size_t passed = 0;
    //     std::size_t failed = 0;
    //     std::size_t failedButOk = 0;
    // };

    void print( std::ostream& os, int const level, std::string const& title, Catch::Counts const& info ) {
        os << ws(level  ) << title << ":\n"
           << ws(level+1) << "- total(): "     << info.total()     << "\n"
           << ws(level+1) << "- allPassed(): " << info.allPassed() << "\n"
           << ws(level+1) << "- allOk(): "     << info.allOk()     << "\n"
           << ws(level+1) << "- passed: "      << info.passed      << "\n"
           << ws(level+1) << "- failed: "      << info.failed      << "\n"
           << ws(level+1) << "- failedButOk: " << info.failedButOk << "\n";
    }

    // struct Totals {
    //     Counts assertions;
    //     Counts testCases;
    // };

    void print( std::ostream& os, int const level, std::string const& title, Catch::Totals const& info ) {
        os << ws(level) << title << ":\n";
        print( os, level+1, "- assertions", info.assertions );
        print( os, level+1, "- testCases" , info.testCases  );
    }

    // struct TestRunStats {
    //     TestRunInfo runInfo;
    //     Totals totals;
    //     bool aborting;
    // };

    void print( std::ostream& os, int const level, std::string const& title, Catch::TestRunStats const& info ) {
        os << ws(level) << title << ":\n";
        print( os, level+1 , "- runInfo", info.runInfo );
        print( os, level+1 , "- totals" , info.totals  );
        os << ws(level+1) << "- aborting: " << info.aborting << "\n";
    }

    //    struct Tag {
    //        StringRef original, lowerCased;
    //    };
    //
    //
    //    enum class TestCaseProperties : uint8_t {
    //        None = 0,
    //        IsHidden = 1 << 1,
    //        ShouldFail = 1 << 2,
    //        MayFail = 1 << 3,
    //        Throws = 1 << 4,
    //        NonPortable = 1 << 5,
    //        Benchmark = 1 << 6
    //    };
    //
    //
    //    struct TestCaseInfo : NonCopyable {
    //
    //        bool isHidden() const;
    //        bool throws() const;
    //        bool okToFail() const;
    //        bool expectedToFail() const;
    //
    //
    //        std::string name;
    //        std::string className;
    //        std::vector<Tag> tags;
    //        SourceLineInfo lineInfo;
    //        TestCaseProperties properties = TestCaseProperties::None;
    //    };

    void print( std::ostream& os, int const level, std::string const& title, Catch::TestCaseInfo const& info ) {
        os << ws(level  ) << title << ":\n"
           << ws(level+1) << "- isHidden(): "       << info.isHidden() << "\n"
           << ws(level+1) << "- throws(): "         << info.throws() << "\n"
           << ws(level+1) << "- okToFail(): "       << info.okToFail() << "\n"
           << ws(level+1) << "- expectedToFail(): " << info.expectedToFail() << "\n"
           << ws(level+1) << "- tagsAsString(): '"  << info.tagsAsString() << "'\n"
           << ws(level+1) << "- name: '"            << info.name << "'\n"
           << ws(level+1) << "- className: '"       << info.className << "'\n"
           << ws(level+1) << "- tags: "             << info.tags << "\n";
        print( os, level+1 , "- lineInfo", info.lineInfo );
        os << ws(level+1) << "- properties (flags): 0x" << std::hex << static_cast<uint32_t>(info.properties) << std::dec << "\n";
    }

    // struct TestCaseStats {
    //     TestCaseInfo testInfo;
    //     Totals totals;
    //     std::string stdOut;
    //     std::string stdErr;
    //     bool aborting;
    // };

    void print( std::ostream& os, int const level, std::string const& title, Catch::TestCaseStats const& info ) {
        os << ws(level  ) << title << ":\n";
        print( os, level+1 , "- testInfo", info.testInfo );
        print( os, level+1 , "- totals"  , info.totals   );
        os << ws(level+1) << "- stdOut: "   << info.stdOut << "\n"
           << ws(level+1) << "- stdErr: "   << info.stdErr << "\n"
           << ws(level+1) << "- aborting: " << info.aborting << "\n";
    }

    // struct SectionInfo {
    //     std::string name;
    //     std::string description;
    //     SourceLineInfo lineInfo;
    // };

    void print( std::ostream& os, int const level, std::string const& title, Catch::SectionInfo const& info ) {
        os << ws(level  ) << title << ":\n"
           << ws(level+1) << "- name: "         << info.name << "\n";
        print( os, level+1 , "- lineInfo", info.lineInfo );
    }

    // struct SectionStats {
    //     SectionInfo sectionInfo;
    //     Counts assertions;
    //     double durationInSeconds;
    //     bool missingAssertions;
    // };

    void print( std::ostream& os, int const level, std::string const& title, Catch::SectionStats const& info ) {
        os << ws(level  ) << title << ":\n";
        print( os, level+1 , "- sectionInfo", info.sectionInfo );
        print( os, level+1 , "- assertions" , info.assertions );
        os << ws(level+1) << "- durationInSeconds: " << info.durationInSeconds << "\n"
           << ws(level+1) << "- missingAssertions: " << info.missingAssertions << "\n";
    }

    // struct AssertionInfo
    // {
    //     StringRef macroName;
    //     SourceLineInfo lineInfo;
    //     StringRef capturedExpression;
    //     ResultDisposition::Flags resultDisposition;
    // };

    void print( std::ostream& os, int const level, std::string const& title, Catch::AssertionInfo const& info ) {
        os << ws(level  ) << title << ":\n"
           << ws(level+1) << "- macroName: '"  << info.macroName << "'\n";
        print( os, level+1 , "- lineInfo" , info.lineInfo );
        os << ws(level+1) << "- capturedExpression: '" << info.capturedExpression << "'\n"
           << ws(level+1) << "- resultDisposition (flags): 0x" << std::hex << info.resultDisposition  << std::dec << "\n";
    }

    //struct AssertionResultData
    //{
    //    std::string reconstructExpression() const;
    //
    //    std::string message;
    //    mutable std::string reconstructedExpression;
    //    LazyExpression lazyExpression;
    //    ResultWas::OfType resultType;
    //};

    void print( std::ostream& os, int const level, std::string const& title, Catch::AssertionResultData const& info ) {
        os << ws(level  ) << title << ":\n"
           << ws(level+1) << "- reconstructExpression(): '" <<   info.reconstructExpression() << "'\n"
           << ws(level+1) << "- message: '"                 <<   info.message << "'\n"
           << ws(level+1) << "- lazyExpression: '"          << "(info.lazyExpression)" << "'\n"
           << ws(level+1) << "- resultType: '"              <<   info.resultType << "'\n";
    }

    //class AssertionResult {
    //    bool isOk() const;
    //    bool succeeded() const;
    //    ResultWas::OfType getResultType() const;
    //    bool hasExpression() const;
    //    bool hasMessage() const;
    //    std::string getExpression() const;
    //    std::string getExpressionInMacro() const;
    //    bool hasExpandedExpression() const;
    //    std::string getExpandedExpression() const;
    //    std::string getMessage() const;
    //    SourceLineInfo getSourceInfo() const;
    //    std::string getTestMacroName() const;
    //
    //    AssertionInfo m_info;
    //    AssertionResultData m_resultData;
    //};

    void print( std::ostream& os, int const level, std::string const& title, Catch::AssertionResult const& info ) {
        os << ws(level  ) << title << ":\n"
           << ws(level+1) << "- isOk(): "  << info.isOk() << "\n"
           << ws(level+1) << "- succeeded(): "  << info.succeeded() << "\n"
           << ws(level+1) << "- getResultType(): "  << info.getResultType() << "\n"
           << ws(level+1) << "- hasExpression(): "  << info.hasExpression() << "\n"
           << ws(level+1) << "- hasMessage(): "  << info.hasMessage() << "\n"
           << ws(level+1) << "- getExpression(): '"  << info.getExpression() << "'\n"
           << ws(level+1) << "- getExpressionInMacro(): '"  << info.getExpressionInMacro()  << "'\n"
           << ws(level+1) << "- hasExpandedExpression(): "  << info.hasExpandedExpression() << "\n"
           << ws(level+1) << "- getExpandedExpression(): "  << info.getExpandedExpression() << "'\n"
           << ws(level+1) << "- getMessage(): '"  << info.getMessage() << "'\n";
        print( os, level+1 , "- getSourceInfo(): ", info.getSourceInfo() );
        os << ws(level+1) << "- getTestMacroName(): '"  << info.getTestMacroName() << "'\n";

        print( os, level+1 , "- *** m_info (AssertionInfo)", info.m_info );
        print( os, level+1 , "- *** m_resultData (AssertionResultData)", info.m_resultData );
    }

    // struct AssertionStats {
    //     AssertionResult assertionResult;
    //     std::vector<MessageInfo> infoMessages;
    //     Totals totals;
    // };

    void print( std::ostream& os, int const level, std::string const& title, Catch::AssertionStats const& info ) {
        os << ws(level  ) << title << ":\n";
        print( os, level+1 , "- assertionResult", info.assertionResult );
        print( os, level+1 , "- infoMessages", info.infoMessages );
        print( os, level+1 , "- totals", info.totals );
    }

    void printSummaryRow(std::string const& label, std::vector<Catch::SummaryColumn> const& cols, std::size_t row) {
        for (auto col : cols) {
            std::string value = col.rows[row];
            if (col.label.empty()) {
                stream << label << ": ";
                if (value != "0")
                    stream << value;
                else
                    stream << Catch::Colour(Catch::Colour::Warning) << "- none -";
            }
            else if (value != "0") {
                stream << Catch::Colour(Catch::Colour::LightGrey) << " | ";
                stream << Catch::Colour(col.colour)
                    << value << ' ' << col.label;
            }
        }
        stream << '\n';
    }

    void printTotals(Catch::Totals const& totals) {
        if (totals.testCases.total() == 0) {
            stream << Catch::Colour(Catch::Colour::Warning) << "No tests ran\n";
        }
        else if (totals.assertions.total() > 0 && totals.testCases.allPassed()) {
            stream << Catch::Colour(Catch::Colour::ResultSuccess) << "All tests passed";
            stream << " ("
                << Catch::pluralise(totals.assertions.passed, "assertion") << " in "
                << Catch::pluralise(totals.testCases.passed, "test case") << ')'
                << '\n';
        }
        else {

            std::vector<Catch::SummaryColumn> columns;
            columns.push_back(Catch::SummaryColumn("", Catch::Colour::None)
                .addRow(totals.testCases.total())
                .addRow(totals.assertions.total()));
            columns.push_back(Catch::SummaryColumn("passed", Catch::Colour::Success)
                .addRow(totals.testCases.passed)
                .addRow(totals.assertions.passed));
            columns.push_back(Catch::SummaryColumn("failed", Catch::Colour::ResultError)
                .addRow(totals.testCases.failed)
                .addRow(totals.assertions.failed));
            columns.push_back(Catch::SummaryColumn("failed as expected", Catch::Colour::ResultExpectedFailure)
                .addRow(totals.testCases.failedButOk)
                .addRow(totals.assertions.failedButOk));

            printSummaryRow("test cases", columns, 0);
            printSummaryRow("assertions", columns, 1);
        }
    }

    void printTotalsDivider(Catch::Totals const& totals) {
        if (totals.testCases.total() > 0) {
            std::size_t failedRatio = Catch::makeRatio(totals.testCases.failed, totals.testCases.total());
            std::size_t failedButOkRatio = Catch::makeRatio(totals.testCases.failedButOk, totals.testCases.total());
            std::size_t passedRatio = Catch::makeRatio(totals.testCases.passed, totals.testCases.total());
            while (failedRatio + failedButOkRatio + passedRatio < CATCH_CONFIG_CONSOLE_WIDTH - 1)
                Catch::findMax(failedRatio, failedButOkRatio, passedRatio)++;
            while (failedRatio + failedButOkRatio + passedRatio > CATCH_CONFIG_CONSOLE_WIDTH - 1)
                Catch::findMax(failedRatio, failedButOkRatio, passedRatio)--;

            stream << Catch::Colour(Catch::Colour::Error) << std::string(failedRatio, '=');
            stream << Catch::Colour(Catch::Colour::ResultExpectedFailure) << std::string(failedButOkRatio, '=');
            if (totals.testCases.allPassed())
                stream << Catch::Colour(Catch::Colour::ResultSuccess) << std::string(passedRatio, '=');
            else
                stream << Catch::Colour(Catch::Colour::Success) << std::string(passedRatio, '=');
        }
        else {
            stream << Catch::Colour(Catch::Colour::Warning) << std::string(CATCH_CONFIG_CONSOLE_WIDTH - 1, '=');
        }
        stream << '\n';
    }

    char const * dashed_line =
    "--------------------------------------------------------------------------";
<<<<<<< HEAD
    
=======

>>>>>>> 4a3ad98b
    struct MyListener : Catch::TestEventListenerBase {

        using TestEventListenerBase::TestEventListenerBase; // inherit constructor

<<<<<<< HEAD
        void testRunEnded(Catch::TestRunStats const& testRunStats) override {  
=======
        void testRunEnded(Catch::TestRunStats const& testRunStats) override {
>>>>>>> 4a3ad98b
            printTotalsDivider(testRunStats.totals);
            printTotals(testRunStats.totals);
        }

        // Sections ending
        void sectionEnded(Catch::SectionStats const& sectionStats) override {
            //std::cout << "\nEvent: sectionEnded:\n";
            //print(std::cout, 1, "- sectionStats", sectionStats);
        }

        bool assertionEnded(Catch::AssertionStats const& assertionStats) override {

            if (!assertionStats.assertionResult.isOk()) {
                std::cout << std::endl << dashed_line << std::endl << std::endl;
                std::cout << assertionStats.assertionResult.getSourceInfo().file << " ("
                    << assertionStats.assertionResult.getSourceInfo().line << "): FAILED:\n";
                if(assertionStats.assertionResult.hasExpression())
                    std::cout << "\t" << assertionStats.assertionResult.getExpressionInMacro() << "\n";
                if(assertionStats.assertionResult.hasExpandedExpression())
                    std::cout << "with expansion:\n"
                        << "\t" << assertionStats.assertionResult.getExpandedExpression() << "\n";
                std::cout << std::endl << dashed_line << std::endl;
<<<<<<< HEAD
                
=======

>>>>>>> 4a3ad98b
            }
            return true;
        }

        // Test cases ending
        void testCaseEnded(Catch::TestCaseStats const& testCaseStats) override {
            //std::cout << "\nEvent: testCaseEnded:\n";
            //print(std::cout, 1, "testCaseStats", testCaseStats);
        }

    };
}
CATCH_REGISTER_LISTENER( MyListener )


#endif<|MERGE_RESOLUTION|>--- conflicted
+++ resolved
@@ -1,9 +1,5 @@
 /*
-<<<<<<< HEAD
- * Copyright (c) 2014-2021 National Technology and Engineering
-=======
  * Copyright (c) 2014-2023 National Technology and Engineering
->>>>>>> 4a3ad98b
  * Solutions of Sandia, LLC. Under the terms of Contract DE-NA0003525
  * with National Technology and Engineering Solutions of Sandia, LLC,
  * the U.S. Government retains certain rights in this software.
@@ -401,20 +397,11 @@
 
     char const * dashed_line =
     "--------------------------------------------------------------------------";
-<<<<<<< HEAD
-    
-=======
-
->>>>>>> 4a3ad98b
     struct MyListener : Catch::TestEventListenerBase {
 
         using TestEventListenerBase::TestEventListenerBase; // inherit constructor
 
-<<<<<<< HEAD
-        void testRunEnded(Catch::TestRunStats const& testRunStats) override {  
-=======
         void testRunEnded(Catch::TestRunStats const& testRunStats) override {
->>>>>>> 4a3ad98b
             printTotalsDivider(testRunStats.totals);
             printTotals(testRunStats.totals);
         }
@@ -437,11 +424,6 @@
                     std::cout << "with expansion:\n"
                         << "\t" << assertionStats.assertionResult.getExpandedExpression() << "\n";
                 std::cout << std::endl << dashed_line << std::endl;
-<<<<<<< HEAD
-                
-=======
-
->>>>>>> 4a3ad98b
             }
             return true;
         }
