--- conflicted
+++ resolved
@@ -8,33 +8,10 @@
 
 ### Version Number
 
-<<<<<<< HEAD
 <!--
     Example: 1.3.1
 -->
 
-### Major/Minor/Patch release?
-
-<!--
-    Example: Patch
--->
-
-### Major features in this release
-
-=======
->>>>>>> 4a3ad98b
-<!--
-    Example: 1.3.1
--->
-
-<<<<<<< HEAD
-### Major bug fixes in this release
-
-<!--
-    Example: Python interpreter crashes on import
--->
-=======
->>>>>>> 4a3ad98b
 
 ### Checklist
 
@@ -60,24 +37,6 @@
         - [ ] Linux
         - [ ] Windows
         - [ ] MacOS
-<<<<<<< HEAD
-    * [ ] Generate GPG signatures
-    * [ ] Upload wheels to PyPI
-    * [ ] Upload wheels to Cascade
-- [ ] Anaconda Package (Do these steps in a fork of `conda-forge/tracktable-feedstock` after the code is released on github)
-    * [ ] Create release branch
-    * [ ] Update version number
-    * [ ] (Optional) Update build number if subsequent build of the same version
-    * [ ] Update sha256 value
-        - Command is: curl -sL {tarball url} | openssl sha256
-    * [ ] Push changes to branch
-    * [ ] Open PR to merge into upstream master
-- [ ] Release Notes
-    * [ ] Compile from issues since previous version
-    * [ ] Note known issues
-    * [ ] Add release notes to RTD changelog (remember it's in reST format and title underlines *must* match)
-    * [ ] Check into release branch
-=======
     - [ ] Generate GPG signatures
     - [ ] Upload wheels to PyPI
     - [ ] Upload to GitHub release's assets
@@ -89,7 +48,6 @@
         - Command for getting sha256 value is: `curl -sL {GitHub source code tarball url} | openssl sha256` i.e. `curl -sL https://GitHub.com/sandialabs/tracktable/archive/refs/tags/v<release tag version>.tar.gz | openssl sha256`
     - [ ] Push changes to branch
     - [ ] Open PR to merge into upstream master
->>>>>>> 4a3ad98b
 - [ ] Documentation
     - [ ] Build
         - The documentation *should've* been built during the CI/CD Build 
@@ -104,15 +62,6 @@
     - [ ] Upload to GitHub release's assets
     - [ ] Include links on Documentation page
 - [ ] Web Site
-<<<<<<< HEAD
-    * [ ] Announcement on front page
-    * [ ] Release Notes
-    * [ ] Links to new documentation
-    * [ ] Links to new example notebooks
-    * [ ] Links to wheels
-    * [ ] Links to Anaconda package
-    * [ ] Links to source code
-=======
     - [ ] Announcement on front page
     - [ ] Release Notes
     - [ ] Links to new documentation
@@ -120,7 +69,6 @@
     - [ ] Links to wheels
     - [ ] Links to Anaconda package
     - [ ] Links to source code
->>>>>>> 4a3ad98b
 - [ ] Announcement
     - [ ] Send to tracktable-develop
 - [ ] Finalize
