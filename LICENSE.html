<html>
  <head>
    <title>Tracktable License</title>

    <style>
      div.license {
        border: 2px solid;
	border-radius: 5px;
	padding: 25px;
	margin-top: 50px;
	margin-bottom: 50px;
	}
      span.filename {
        font-family: monospace;
	}
    </style>

  </head>

  <body>
    <h2>Licenses for Use, Copying and Distribution</h2>

    <p>
      This file contains the license for the Tracktable library itself
      as well as the individual licenses under which we distribute
      certain third-party components.
    </p>

    <p>
      YOU MUST ACCEPT EACH OF THESE LICENSES RELATIVE TO YOUR USE OF
      THE THIRD-PARTY COMPONENTS IN ORDER TO USE TRACKTABLE.
    </p>


    <h3>Links to Each Library</h3>
    <ol>
      <li><a href="#tracktable">Tracktable</a> (main library)</li>
      <li><a href="#maxmind">Maxmind City Database</a></li>
      <li><a href="#partow">Airport Database</a></li>
      <li><a href="#muller">Time Zone Shapefiles</a></li>
	  <li><a href="GSHHS">Global Self-consistent Hierarchical High-resolution Geography Database</a></li>
    </ol>


    <h2>Individual Licenses</h2>


    <div class="license">
      <h3><a name="tracktable">Tracktable</a></h3>

      <p>
	The Tracktable Trajectory Analysis and Rendering library is
	distributed under the following terms:
      </p>

      <p>
<<<<<<< HEAD
        Copyright (c) 2014-2021 National Technology and Engineering
=======
        Copyright (c) 2014-2023 National Technology and Engineering
>>>>>>> 4a3ad98b
        Solutions of Sandia, LLC . Under the terms of Contract DE-NA0003525
        with National Technology and Engineering Solutions of Sandia, LLC,
        the U.S. Government retains certain rights in this software.
      </p>

      <p>
	Redistribution and use in source and binary forms, with or without
	modification, are permitted provided that the following conditions
	are met:
      </p>
      <ol>
	<li>Redistributions of source code must retain the above copyright notice, this list of conditions and the following disclaimer.</li>
	<li>Redistributions in binary form must reproduce the above copyright notice, this list of conditions and the following disclaimer in the documentation and/or other materials provided with the distribution.</li>
      </ol>

      <p>
	THIS SOFTWARE IS PROVIDED BY THE COPYRIGHT HOLDERS AND
	CONTRIBUTORS "AS IS" AND ANY EXPRESS OR IMPLIED WARRANTIES,
	INCLUDING, BUT NOT LIMITED TO, THE IMPLIED WARRANTIES OF
	MERCHANTABILITY AND FITNESS FOR A PARTICULAR PURPOSE ARE
	DISCLAIMED. IN NO EVENT SHALL THE COPYRIGHT HOLDER OR
	CONTRIBUTORS BE LIABLE FOR ANY DIRECT, INDIRECT, INCIDENTAL,
	SPECIAL, EXEMPLARY, OR CONSEQUENTIAL DAMAGES (INCLUDING, BUT NOT
	LIMITED TO, PROCUREMENT OF SUBSTITUTE GOODS OR SERVICES; LOSS OF
	USE, DATA, OR PROFITS; OR BUSINESS INTERRUPTION) HOWEVER CAUSED
	AND ON ANY THEORY OF LIABILITY, WHETHER IN CONTRACT, STRICT
	LIABILITY, OR TORT (INCLUDING NEGLIGENCE OR OTHERWISE) ARISING
	IN ANY WAY OUT OF THE USE OF THIS SOFTWARE, EVEN IF ADVISED OF
	THE POSSIBILITY OF SUCH DAMAGE.
      </p>
    </div>

    <div class="license">
      <h3><a name="maxmind">MaxMind WorldCities Database</a></h3>

      <p>
	Tracktable incorporates a database of city names, positions and
	populations from MaxMind.  We use that database under the
	following terms:
      </p>

      <p>OPEN DATA LICENSE for MaxMind WorldCities and Postal Code Databases</p>

      <p>
	Copyright (c) 2008 MaxMind Inc.  All Rights Reserved.
      </p>

      <p>
	The database uses toponymic information, based on the
	Geographic Names Data Base, containing official standard names
	approved by the United States Board on Geographic Names and
	maintained by the National Geospatial-Intelligence
	Agency. More information is available at the Maps and Geodata
	link at <a href="http://www.nga.mil">www.nga.mil</a>. The
	National Geospatial-Intelligence Agency name, initials, and
	seal are protected by 10 United States Code Section 445.
      </p>

      <p>
	It also uses free population data from Stefan Helders
	<a href="http://www.world-gazetteer.com">www.world-gazetteer.com</a>.
	Visit his website to download the free population data.  Our
	database combines Stefan's population data with the list of
	all cities in the world.
      </p>

      <p>
	All advertising materials and documentation mentioning features or
	use of this database must display the following acknowledgment:
	"This product includes data created by MaxMind, available from
	http://www.maxmind.com/"
      </p>

      <p>
	Redistribution and use with or without modification, are permitted provided
	that the following conditions are met:
      </p>

      <ol>
	<li>Redistributions must retain the above copyright notice, this list of
	conditions and the following disclaimer in the documentation and/or other
	materials provided with the distribution.</li>

	<li>All advertising materials and documentation mentioning features or use of
	this database must display the following acknowledgement:
	"This product includes data created by MaxMind, available from
	http://www.maxmind.com/"
	</li>

	<li>"MaxMind" may not be used to endorse or promote products derived from this
	database without specific prior written permission.
	</li>
      </ol>

      <p>
	THIS DATABASE IS PROVIDED BY MAXMIND.COM "AS IS" AND ANY EXPRESS
	OR IMPLIED WARRANTIES, INCLUDING, BUT NOT LIMITED TO, THE IMPLIED
	WARRANTIES OF MERCHANTABILITY AND FITNESS FOR A PARTICULAR PURPOSE
	ARE DISCLAIMED. IN NO EVENT SHALL MAXMIND.COM BE LIABLE FOR ANY
	DIRECT, INDIRECT, INCIDENTAL, SPECIAL, EXEMPLARY, OR CONSEQUENTIAL
	DAMAGES (INCLUDING, BUT NOT LIMITED TO, PROCUREMENT OF SUBSTITUTE
	GOODS OR SERVICES; LOSS OF USE, DATA, OR PROFITS; OR BUSINESS
	INTERRUPTION) HOWEVER CAUSED AND ON ANY THEORY OF LIABILITY, WHETHER
	IN CONTRACT, STRICT LIABILITY, OR TORT (INCLUDING NEGLIGENCE OR
	OTHERWISE) ARISING IN ANY WAY OUT OF THE USE OF THIS DATABASE, EVEN
	IF ADVISED OF THE POSSIBILITY OF SUCH DAMAGE.
      </p>
    </div>

    <div class="license">
      <h3><a name="muller">Time Zone Database</a></h3>

      <p>
	Tracktable includes geometry describing the boundaries of time
	zones around the world.  This geometry is described by the
	files <span class="filename">Python/tracktable/info/data/tz_world.*</span>  We
	distribute them under the following terms:
      </p>

      <hr />
      <p>
	To the extent possible under law, Eric Muller has waived all
	copyright and related or neighboring rights to the <a
	href="http://efele.net/tz">efele.net/tz</a> maps (comprising
	the shapefiles, the web pages describing them and the scripts
	and data used to build them).  This work is published from the
	United States of America.
      </p>

      <p>See <a href="http://creativecommons.org/publicdomain/zero/1.0/">http://creativecommons.org/publicdomain/zero/1.0/</a> for more details.</p>
    </div>

    <div class="license">
      <h3><a name="partow">Airport Database </a></h3>

      <p>
	The list of airports in
	<span class="filename">tracktable-data/tracktable-data/tracktable_data/python_info_data/airports.csv</span> was
	obtained from
	<a href="http://www.partow.net/miscellaneous/airportdatabase">http://www.partow.net/miscellaneous/airportdatabase</a> and is
	used in accordance with the OSI "Common Public License".  The
	most recent version of this license as of July 2014 is
	included below.
      </p>

      <hr />

      <p>
	THE ACCOMPANYING PROGRAM IS PROVIDED UNDER THE TERMS OF THIS
	COMMON PUBLIC LICENSE ("AGREEMENT"). ANY USE, REPRODUCTION OR
	DISTRIBUTION OF THE PROGRAM CONSTITUTES RECIPIENT'S ACCEPTANCE
	OF THIS AGREEMENT.
      </p>

      <p><b>
	1. DEFINITIONS
      </b></p>

      <p>
      "Contribution" means:
      </p>

      <p>
	a) in the case of the initial Contributor, the initial code and
	documentation distributed under this Agreement, and
      </p>

      <p>
	b) in the case of each subsequent Contributor:
      </p>

      <p>
	i) changes to the Program, and
      </p>

      <p>
	ii) additions to the Program;
      </p>

      <p>
	where such changes and/or additions to the Program originate
	from and are distributed by that particular Contributor. A
	Contribution 'originates' from a Contributor if it was added
	to the Program by such Contributor itself or anyone acting on
	such Contributor's behalf. Contributions do not include
	additions to the Program which: (i) are separate modules of
	software distributed in conjunction with the Program under
	their own license agreement, and (ii) are not derivative works
	of the Program.
      </p>

      <p>
	"Contributor" means any person or entity that distributes the Program.
      </p>

      <p>
	"Licensed Patents" mean patent claims licensable by a
	Contributor which are necessarily infringed by the use or sale
	of its Contribution alone or when combined with the Program.
      </p>

      <p>
	"Program" means the Contributions distributed in accordance
	with this Agreement.
      </p>

      <p>
      "Recipient" means anyone who receives the Program under this
      Agreement, including all Contributors.
      </p>

      <p><b>2. GRANT OF RIGHTS</b></p>

      <p>
	a) Subject to the terms of this Agreement, each Contributor
	hereby grants Recipient a non-exclusive, worldwide,
	royalty-free copyright license to reproduce, prepare
	derivative works of, publicly display, publicly perform,
	distribute and sublicense the Contribution of such
	Contributor, if any, and such derivative works, in source code
	and object code form.
      </p>

      <p>
	b) Subject to the terms of this Agreement, each Contributor
	hereby grants Recipient a non-exclusive, worldwide,
	royalty-free patent license under Licensed Patents to make,
	use, sell, offer to sell, import and otherwise transfer the
	Contribution of such Contributor, if any, in source code and
	object code form.  This patent license shall apply to the
	combination of the Contribution and the Program if, at the
	time the Contribution is added by the Contributor, such
	addition of the Contribution causes such combination to be
	covered by the Licensed Patents. The patent license shall not
	apply to any other combinations which include the
	Contribution. No hardware per se is licensed hereunder.
      </p>

      <p>
	c) Recipient understands that although each Contributor grants
	the licenses to its Contributions set forth herein, no
	assurances are provided by any Contributor that the Program
	does not infringe the patent or other intellectual property
	rights of any other entity. Each Contributor disclaims any
	liability to Recipient for claims brought by any other entity
	based on infringement of intellectual property rights or
	otherwise. As a condition to exercising the rights and
	licenses granted hereunder, each Recipient hereby assumes sole
	responsibility to secure any other intellectual property
	rights needed, if any.  For example, if a third party patent
	license is required to allow Recipient to distribute the
	Program, it is Recipient's responsibility to acquire that
	license before distributing the Program.
      </p>

      <p>
	d) Each Contributor represents that to its knowledge it has
	sufficient copyright rights in its Contribution, if any, to
	grant the copyright license set forth in this Agreement.
      </p>

      <p><b>3. REQUIREMENTS</b></p>

      <p>
	A Contributor may choose to distribute the Program in object
	code form under its own license agreement, provided that:
      </p>

      <p>
	a) it complies with the terms and conditions of this
	Agreement; and
      </p>
      <p>b) its license agreement:</p>

      <p>
	i) effectively disclaims on behalf of all Contributors all
	warranties and conditions, express and implied, including
	warranties or conditions of title and non-infringement, and
	implied warranties or conditions of merchantability and fitness
	for a particular purpose;
      </p>

      <p>
	ii) effectively excludes on behalf of all Contributors all
	liability for damages, including direct, indirect, special,
	incidental and consequential damages, such as lost profits;
      </p>

      <p>
	iii) states that any provisions which differ from this
	Agreement are offered by that Contributor alone and not by any
	other party; and
      </p>

      <p>
	iv) states that source code for the Program is available from
	such Contributor, and informs licensees how to obtain it in a
	reasonable manner on or through a medium customarily used for
	software exchange.
      </p>

      <p>
	When the Program is made available in source code form:
      </p>

      <p>
	a) it must be made available under this Agreement; and
      </p>

      <p>
	b) a copy of this Agreement must be included with each copy of
	the Program.
      </p>

      <p>
	Contributors may not remove or alter any copyright notices
	contained within the Program.
      </p>

      <p>
	Each Contributor must identify itself as the originator of its
	Contribution, if any, in a manner that reasonably allows subsequent
	Recipients to identify the originator of the Contribution.
      </p>

      <p><b>4. COMMERCIAL DISTRIBUTION</b></p>

      <p>
	Commercial distributors of software may accept certain
	responsibilities with respect to end users, business partners
	and the like. While this license is intended to facilitate the
	commercial use of the Program, the Contributor who includes
	the Program in a commercial product offering should do so in a
	manner which does not create potential liability for other
	Contributors. Therefore, if a Contributor includes the Program
	in a commercial product offering, such Contributor
	("Commercial Contributor") hereby agrees to defend and
	indemnify every other Contributor ("Indemnified Contributor")
	against any losses, damages and costs (collectively "Losses")
	arising from claims, lawsuits and other legal actions brought
	by a third party against the Indemnified Contributor to the
	extent caused by the acts or omissions of such Commercial
	Contributor in connection with its distribution of the Program
	in a commercial product offering. The obligations in this
	section do not apply to any claims or Losses relating to any
	actual or alleged intellectual property infringement. In order
	to qualify, an Indemnified Contributor must: a) promptly
	notify the Commercial Contributor in writing of such claim,
	and b) allow the Commercial Contributor to control, and
	cooperate with the Commercial Contributor in, the defense and
	any related settlement negotiations. The Indemnified
	Contributor may participate in any such claim at its own
	expense.
      </p>

      <p>
	For example, a Contributor might include the Program in a
	commercial product offering, Product X. That Contributor is
	then a Commercial Contributor. If that Commercial Contributor
	then makes performance claims, or offers warranties related to
	Product X, those performance claims and warranties are such
	Commercial Contributor's responsibility alone. Under this
	section, the Commercial Contributor would have to defend
	claims against the other Contributors related to those
	performance claims and warranties, and if a court requires any
	other Contributor to pay any damages as a result, the
	Commercial Contributor must pay those damages.
      </p>

      <p><b>5. NO WARRANTY</b></p>

      <p>
	EXCEPT AS EXPRESSLY SET FORTH IN THIS AGREEMENT, THE PROGRAM
	IS PROVIDED ON AN "AS IS" BASIS, WITHOUT WARRANTIES OR
	CONDITIONS OF ANY KIND, EITHER EXPRESS OR IMPLIED INCLUDING,
	WITHOUT LIMITATION, ANY WARRANTIES OR CONDITIONS OF TITLE,
	NON-INFRINGEMENT, MERCHANTABILITY OR FITNESS FOR A PARTICULAR
	PURPOSE. Each Recipient is solely responsible for determining
	the appropriateness of using and distributing the Program and
	assumes all risks associated with its exercise of rights under
	this Agreement, including but not limited to the risks and
	costs of program errors, compliance with applicable laws,
	damage to or loss of data, programs or equipment, and
	unavailability or interruption of operations.
      </p>

      <p><b>6. DISCLAIMER OF LIABILITY</b></p>

      <p>
	EXCEPT AS EXPRESSLY SET FORTH IN THIS AGREEMENT, NEITHER
	RECIPIENT NOR ANY CONTRIBUTORS SHALL HAVE ANY LIABILITY FOR
	ANY DIRECT, INDIRECT, INCIDENTAL, SPECIAL, EXEMPLARY, OR
	CONSEQUENTIAL DAMAGES (INCLUDING WITHOUT LIMITATION LOST
	PROFITS), HOWEVER CAUSED AND ON ANY THEORY OF LIABILITY,
	WHETHER IN CONTRACT, STRICT LIABILITY, OR TORT (INCLUDING
	NEGLIGENCE OR OTHERWISE) ARISING IN ANY WAY OUT OF THE USE OR
	DISTRIBUTION OF THE PROGRAM OR THE EXERCISE OF ANY RIGHTS
	GRANTED HEREUNDER, EVEN IF ADVISED OF THE POSSIBILITY OF SUCH
	DAMAGES.
      </p>

      <p><b>7. GENERAL</b></p>

      <p>
	If any provision of this Agreement is invalid or unenforceable
	under applicable law, it shall not affect the validity or
	enforceability of the remainder of the terms of this
	Agreement, and without further action by the parties hereto,
	such provision shall be reformed to the minimum extent
	necessary to make such provision valid and enforceable.
      </p>

      <p>
	If Recipient institutes patent litigation against a
	Contributor with respect to a patent applicable to software
	(including a cross-claim or counterclaim in a lawsuit), then
	any patent licenses granted by that Contributor to such
	Recipient under this Agreement shall terminate as of the date
	such litigation is filed. In addition, if Recipient institutes
	patent litigation against any entity (including a cross-claim
	or counterclaim in a lawsuit) alleging that the Program itself
	(excluding combinations of the Program with other software or
	hardware) infringes such Recipient's patent(s), then such
	Recipient's rights granted under Section 2(b) shall terminate
	as of the date such litigation is filed.
      </p>

      <p>
	All Recipient's rights under this Agreement shall terminate if
	it fails to comply with any of the material terms or
	conditions of this Agreement and does not cure such failure in
	a reasonable period of time after becoming aware of such
	noncompliance. If all Recipient's rights under this Agreement
	terminate, Recipient agrees to cease use and distribution of
	the Program as soon as reasonably practicable. However,
	Recipient's obligations under this Agreement and any licenses
	granted by Recipient relating to the Program shall continue
	and survive.
      </p>

      <p>
	Everyone is permitted to copy and distribute copies of this
	Agreement, but in order to avoid inconsistency the Agreement
	is copyrighted and may only be modified in the following
	manner. The Agreement Steward reserves the right to publish
	new versions (including revisions) of this Agreement from time
	to time.  No one other than the Agreement Steward has the
	right to modify this Agreement.  IBM is the initial Agreement
	Steward. IBM may assign the responsibility to serve as the
	Agreement Steward to a suitable separate entity. Each new
	version of the Agreement will be given a distinguishing
	version number. The Program (including Contributions) may
	always be distributed subject to the version of the Agreement
	under which it was received. In addition, after a new version
	of the Agreement is published, Contributor may elect to
	distribute the Program (including its Contributions) under the
	new version. Except as expressly stated in Sections 2(a) and
	2(b) above, Recipient receives no rights or licenses to the
	intellectual property of any Contributor under this Agreement,
	whether expressly, by implication, estoppel or otherwise. All
	rights in the Program not expressly granted under this
	Agreement are reserved.
      </p>

      <p>
	This Agreement is governed by the laws of the State of New
	York and the intellectual property laws of the United States
	of America. No party to this Agreement will bring a legal
	action under this Agreement more than one year after the cause
	of action arose. Each party waives its rights to a jury trial
	in any resulting litigation.
      </p>
    </div>

<<<<<<< HEAD
=======
	<div class="license">
		<h3><a name="GSHHS">Global Self-consistent Hierarchical High-resolution Geography Database</a></h3>

		<p>
	Tracktable also includes shapefiles containing boundaries lakes, rivers and coastlines
	from the Global Self-consistent Hierarchical High-resolution Geography database.
	This data is in <span class="filename"></span>tracktable-data/tracktable-data/tracktable_data/python_info_data/GSHHS_shp</span>
	and <span class="filename"></span>tracktable-data/tracktable-data/tracktable_data/python_info_data/WDBII_shp</span>. It
	is distributed under the following license:
		</p>

		<hr />
		<p>
	As of GSHHG 2.2.2, GSHHG is distributed under the GNU Lesser General Public
	License (LGPL) version 3 or later. Copies of the The GNU General Public
	License (GPL) and the GNU Lesser General Public License (LGPL) are
	distributed along with the sources. Refer to the files COPYINGv3 and
	COPYING.LESSERv3.
		</p>

		<p>
	Permission to use, copy, modify, and distribute (with no more than a
	reasonable redistribution fee) this data and its documentation for
	any purpose is hereby granted, provided that the above copyright notice
	appear in all copies, that both that copyright notice and this
	permission notice appear in supporting documentation, and that the name
	of GSHHG not be used in advertising or publicity pertaining to
	distribution of the software without specific, written prior permission.
	The GSHHG package may be included in a bundled distribution of software
	for which a fee may be charged. The University of Hawaii (UH) and the
	National Oceanic and Atmospheric Administration (NOAA) make no
	representations about the suitability of this software for any purpose.
	It is provided "as is" without expressed or implied warranty.  It is
	provided with no support and without obligation on the part of UH or
	NOAA, to assist in its use, correction, modification, or enhancement.
		</p>
	  </div>

>>>>>>> 4a3ad98b
  </body>
</html><|MERGE_RESOLUTION|>--- conflicted
+++ resolved
@@ -54,11 +54,7 @@
       </p>
 
       <p>
-<<<<<<< HEAD
-        Copyright (c) 2014-2021 National Technology and Engineering
-=======
         Copyright (c) 2014-2023 National Technology and Engineering
->>>>>>> 4a3ad98b
         Solutions of Sandia, LLC . Under the terms of Contract DE-NA0003525
         with National Technology and Engineering Solutions of Sandia, LLC,
         the U.S. Government retains certain rights in this software.
@@ -533,8 +529,6 @@
       </p>
     </div>
 
-<<<<<<< HEAD
-=======
 	<div class="license">
 		<h3><a name="GSHHS">Global Self-consistent Hierarchical High-resolution Geography Database</a></h3>
 
@@ -573,6 +567,5 @@
 		</p>
 	  </div>
 
->>>>>>> 4a3ad98b
   </body>
 </html>