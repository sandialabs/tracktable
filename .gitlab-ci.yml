--- conflicted
+++ resolved
@@ -1,31 +1,9 @@
 stages:
-<<<<<<< HEAD
-=======
   - code analysis
->>>>>>> 4a3ad98b
   - setup
   - configure
   - build
   - test
-<<<<<<< HEAD
-
-variables:
-  # This is a regular expression that identifies tests that CTest
-  # should skip.  We use this for problematic tests that fail for
-  # reasons unrelated to problems with the code -- that is, tests
-  # that themselves are buggy.
-    EXCLUDED_TESTS: "C_MemoryUse|C_GREAT_CIRCLE_FIT|P_Render_Trajectories"
-  # This is a switch for determining whether or not to run the
-  # code coverage pipeline.  Combined with a schedule on "develop", this
-  # should allow us to do code coverage once a week at an innocuous time
-    DO_COVERAGE: "false"
-
-include:
-  - '.gitlab-ci-windows.yml'
-  - '.gitlab-ci-macos.yml'
-  - '.gitlab-ci-ubuntu2004.yml'
-  - '.gitlab-ci-coverage.yml'
-=======
   - deploy
 
 variables:
@@ -40,5 +18,4 @@
   - '.gitlab-ci-code_analysis.yml'
   - '.gitlab-ci-windows.yml'
   - '.gitlab-ci-macos.yml'
-  - '.gitlab-ci-linux.yml'
->>>>>>> 4a3ad98b
+  - '.gitlab-ci-linux.yml'