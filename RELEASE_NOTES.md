--- conflicted
+++ resolved
@@ -1,6 +1,5 @@
 # Tracktable Release Notes
 
-<<<<<<< HEAD
 ## VERSION 1.7.2, 15 May 2025
 
 This is a patch release mainly intended to fix some regressions in the
@@ -78,8 +77,6 @@
 - Point reader adapter to read points from a Pandas DataFrame.
 
 
-=======
->>>>>>> b5464fb0
 ## VERSION 1.7.1, 29 October 2023
 
 Okay, let's try this again.
@@ -91,28 +88,17 @@
 ### New Features
 
 - Linux wheel-building scripts will now attempt to build Tracktable for
-<<<<<<< HEAD
   all versions of CPython newer than 3.6 that are available in the
   manylinux wheel.  This improves on previous work where we used a
-=======
-  all versions of CPython newer than 3.6 that are available in the 
-  manylinux wheel.  This improves on previous work where we used a 
->>>>>>> b5464fb0
   hardcoded and oft-duplicated list of versions to build.
 
 - The manylinux tag is now a CMake argument.  We will continue to default
   to manylinux2014 for the moment but when it comes time to change that
   we will only need to update it in one place.
 
-<<<<<<< HEAD
 - We now control wheel building with `setup.cfg` and `pyproject.toml`
   instead of the outdated `python setup-generic.py`.  This puts our
   build process on much sounder footing and will work better with
-=======
-- We now control wheel building with `setup.cfg` and `pyproject.toml` 
-  instead of the outdated `python setup-generic.py`.  This puts our
-  build process on much sounder footing and will work better with 
->>>>>>> b5464fb0
   the conda-forge build process.
 
 - The function libraries used by the MacOS CI scripts and wheel-building
@@ -125,11 +111,7 @@
 
 ### Bug fixes
 
-<<<<<<< HEAD
 - There is a compile error caused by a ternary expression inside a
-=======
-- There is a compile error caused by a ternary expression inside a 
->>>>>>> b5464fb0
   constexpr in tracktable/ThirdParty/catch2.hpp.  This is an error because
   of some new rules in GCC.  The fix is to eliminate the ternary expression
   and just set the stack size for Catch2 to 32K.
@@ -152,11 +134,6 @@
 
 - Removed deprecated uses of `std::unary_function<>`.  This was deprecated
   in C++11 and removed entirely in C++17.
-<<<<<<< HEAD
-
-=======
-  
->>>>>>> b5464fb0
 
 ## VERSION 1.7.0, 1 September 2023
 
