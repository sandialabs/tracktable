# Tracktable Release Notes

<<<<<<< HEAD
=======
## VERSION 1.7.0, 1 September 2023

Welcome back!  We have a couple of new user-facing features, a lot of 
improvements to infrastructure and documentation (including tutorials),
and a generous handful of bugfixes.

We extend a big thank-you and a fond farewell to Michael Fadem, the
driving force behind most of the engineering improvements over the past
couple years.  Michael has moved on from Sandia and we miss him very much.


### New features in 1.7.0

- Maps in Folium can now be created with the `attr` and `crs` 
  parameters.  The `attr` argument is used to pass an attribution string
  for custom tile sets.  The `crs` argument names a coordinate transform
  to project geographical points into pixel coordinates and back.  The
  functions `tracktable.render.render_trajectories.render_trajectories()` 
  and `tracktable.render.render_heatmap.render_heatmap()` both support these
  new arguments.

- Trajectory maps in Folium can be animated.  See the arguments `animate`,
  `anim_display_update_interval`, `anim_trail_duration`, and `use_markers`
  in `tracktable.render.render_trajectories.render_trajectories()`.
  
- New function `tracktable.rw.load.load_trajectories()` that will load a
  `.traj`, `.csv`, or `.tsv` file and assemble points into trajectories.
  An optional flag will cause it to return points instead of trajectories.
  Examples that load trajectories or points have been updated to use this
  feature.

- Sea ports and airports can be rendered into maps for both the Cartopy
  and Folium back ends.

- Docs and data have been separated out into their own repositories
  implemented as submodules. Note that you will need to `git clone --recursive` 
  when cloning the source code.


### Bug fixes

- We identified and fixed a problem with the I/O library that could cause 
  a buffer overflow if the user opened a file containing UTF-8 data in 
  Python in text mode and then passed it to one of Tracktable's loaders.  

- Map scale bars were being rendered incorrectly in static images under
  map projections that did not use geodetic coordinates (longitude/
  latitude) as their native coordinate system.
  
- Tests for C++ point generators and great circle estimation were failing
  because points did not initialize their coordinates by default.  Fixing
  this results in a very minor slowdown.

- Setting a point property's value to None no longer crashes the interpreter.

- DeprecatedDeclaration.h was not being installed when the user called
  `make install`.  


### Known issues

- The documentation for `tracktable.rw.load.load_trajectories()` implies 
  that it takes a file-like object as its input.  It does not -- it takes
  a string containing a filename.


### Other changes

- The data generators in `tracktable.examples.data_generators` have now moved
  to `tracktable.data_generators`.   

- Movies can be rendered directly from `tracktable.render.render_movie.render_trajectory_movie`
  now.  This subsumes the code that used to be in the 
  `movie_from_trajectories` example. 

- Jupyter notebook tutorials are built locally and stored in a 
  separate repository (tracktable-docs) so that we no longer run
  into the CPU usage limits when uploading to ReadTheDocs.

- The latest release branch in our repository is now called `main`,
  not `master`.

- Sample data has been moved into a separate repository (tracktable-data)
  to help keep the Tracktable repository itself small(er).

### Infrastructure and Support

#### Python 3.6, 3.7 no longer supported

We no longer officially support Python 3.6 or 3.7.  Python 3.6 stopped
getting security updates in December 2021.  Python 3.7 stopped getting
security updates in June 2023.  

Having said that, we have not yet made any changes to the code that 
actually require Python 3.8 or newer.  

If you need to build and run Tracktable 1.7 in an environment where you
absolutely cannot update to a more recent Python version, contact us.  
We sympathize -- we have plenty of experience with such environments --
and we'll work with you to get you up and running.

#### Wheels available on PyPI, GitHub

We are now building wheels for Python versions up through 3.11.  On Linux,
we build and upload wheels to [PyPI](https://www.pypi.org) for Python 
versions 3.6 through 3.11.  On Windows and MacOS (Intel), we build wheels
for Python 3.8 through 3.11.  On MacOS (Apple Silicon/arm64), we build
wheels for Python 3.10 and 3.11.  

#### Internal changes to build infrastructure

We've moved all of our Linux build infrastructure to Docker containers
for easier management.  This also helps us build wheels with the `manylinux`
standard that are usable on most common distributions.  Along the way,
we've integrated test coverage and code linting into our CI pipeline.

We're planning to do something similar for our Windows builds now that
Docker on Windows hosts can run containers with the Windows kernel.

MacOS build and test procedures are still run via shell scripts due to
the lack of container support in the MacOS kernel.  


>>>>>>> 4a3ad98b
## VERSION 1.6.0, 16 September 2021

NOTE:

This release includes a hotfix for a download error in Cartopy.  As soon
as the Cartopy team is able to fix this in a new release we will update
our version requirements and remove the hotfix.  For more information
about the underlying problem, see https://github.com/nvkelso/natural-earth-vector/issues/581.


This release includes major API changes:

- Render module (`tracktable.render`) has been refactored to abstract away
  details of the back end

- Analysis module (`tracktable.analysis`) has been split into Applications
  (`tracktable.applications`) and Algorithms (`tracktable.algorithms`).
  Bindings from the Analysis module are still in place with deprecation
  warnings and will be removed in release 1.8.

The Applications module contains functions for prediction, anomaly
detection, clustering, and "boxiness" (how close a trajectory is to a
perfect square).  We will be refining and updating these modules
in the next few releases.

We've added better debugging support for our import process.  The common
error about being unable to import `_core_types` has been augmented by
tests to find out exactly where in the import chain things are going wrong.


This release also includes revamped Python tutorials and demos which should be easier to follow
and try out for yourself! Find them in the code at `...tracktable/Python/tracktable/examples`
and on ReadTheDocs at https://tracktable.readthedocs.io/en/latest/examples/examples.html.

### GENERAL UPDATES SINCE 1.5.0

- The refactor of `tracktable.render` should allow for better ease of use going forward as well
as providing abstraction the parts of the module that shouldn't be used directly.

- `tracktable.analysis` has been deprecated in favor of
  `tracktable.algorithms`, `tracktable.applications` and `tracktable.domain`.
  All functions under `tracktable.analysis` are still usable.  The bindings in
  `tracktable.analysis` will be removed in release 1.8 and will print deprecation
  warnings in 1.6 and 1.7.

- Fully removed `tracktable.io` and `tracktable.source`.

- `core_types` error messages have been updated and we've included additional debugging capabilities.

### NEW CAPABILITIES SINCE 1.5.0

- We've added in the ability to render heatmaps directly from the
  `tracktable.render` module! This process is identical to that of
  `render_trajectories`.

- Two new modules have been added.
  - `tracktable.applications` contains pre-built analysis applications such
    as anomaly detection, trajectory prediction, clustering, trajectory
    assembly from points, and trajectory partitioning.  We invite you to use
    these in your own applications and look at the source code if you want
    to modify or improve them.

  - `tracktable.algorithms` contains the algorithmic building blocks used
    in the Applications module, chiefly boxiness, DBSCAN and distance
    geometry.

- A scale can now be added to static maps.

- Trajectories can be simplified directly when calling `render_trajectories`.

- It's now possible to add points one at a time to an R-tree.
  - We've also reduced the R-tree's memory usage.

### BUGS FIXED SINCE 1.5.0

- The reader for .traj files was skipping trajectories with fewer points
  than the previous one.

- Minor C++ type issues.

- Time zones on Python datetime objects were being ignored when assigning
  to a trajectory timestamp.


### SPECIFIC ISSUES:

- #68 - Better debug support for import errors
- #293 - Python cartesian plots need to be revisted to address GeoAxes issues
- #307 - Finalize deprecation of tracktable.io and tracktable.source
- #336 - draw_scale
- #368 - Reduce Python R-tree memory usage
- #369 - Allow for user-specified point indices for RTree points
- #374 - Very Small Type Problem in C++ Code
- #375 - Simplify Trajectories During Render_Trajectories
- #377 - Cleanup render_trajectories.py
- #379 - Interactive heat map rendering
- #381 - Move python and data files for new example notebooks from bread crumbs to tracktable
- #382 - Move tutorial_1 from bread crumbs to tracktable
- #383 - Move tutorial_2 from bread crumbs to tracktable
- #384 - Move tutorial_3 from bread crumbs to tracktable
- #385 - Move tutorial_04 from bread_crumbs to tracktable
- #386 - Move tutorial_5A from bread_crumbs to tracktable
- #387 - Move tutorial_5B from bread_crumbs to tracktable
- #388 - Move tutorial_5C from bread_crumbs to tracktable
- #389 - Move tutorial_6 from bread_crumbs to tracktable
- #390 - Move prediction demo from bread_crumbs to tracktable
- #391 - Move anomaly detection demo from bread_crumbs to tracktable
- #392 - Move boxiness demo from bread_crumbs to tracktable
- #393 - Move rendezvous from bread_crumbs to tracktable
- #394 - Move shape clustering from bread_crumbs to tracktable
- #395 - Cleanup Python WIP Examples
- #398 - Investigate Cap Stew Notebook Examples For Useful Code
- #399 - Refactor Structure Of Render Module
- #405 - Update Docs And Website With New Information About Core_Types Error
- #410 - Timestamp should be converted to UTC when assigned to a point
- #412 - Refactor tracktable.analysis
- #421 - Cartopy feature downloads are broken












## VERSION 1.5.0, 3 April 2021

This release includes major updates to the documentation.  The Python and C++ user guides have been overhauled.  Example Jupyter notebooks are now included in the documentation.

We are also building wheels for Python 3.9 as of this release.  Tracktable 1.6, due in summer 2021, will be the last version to support Python 3.5.  (Python 3.5 has reached the end of its support window.  See https://www.python.org/downloads/release/python-3510/ for details.)

### DEPENDENCY UPDATES

Tracktable now requires a compiler that supports C++14.  This means GCC 5, Clang 3.4, Microsoft Visual C++ 19 (2015), and Intel C++ 17.

We now require CMake 19 in order to support Python 3.9.

Advance warning: we will be moving our required Boost version to 1.75 as of Tracktable 1.7, due in Q3 2021.

### BUGS FIXED SINCE 1.4.1

TrajectoryReader was printing excessive debug output.

ECEF (Earth Centered / Earth Fixed) coordinate conversion would fail if `tracktable.domain.cartesian3d` had not already been imported.

Specific issues:

- #322 - Update conf.py file to handle auto pathing
- #314 - render_trajectories for Folium needs to be updated to match changes in bbox parameter ordering
- #309 - Incorrect parameter order specified in documentation for render_trajectories
- #308 - degrees function missing math import
- #306 - Relocate files in tracktable.source to more appropriate locations
- #304 - Document tracktable::simplify
- #303 - Params for Clustering Example Notebook
- #301 - Jupyter example notebooks failing to render maps
- #262 - Move object ID out of Classify into its own example
- #218 - Clean up C++ Classify example
- #217 - Clean up C++ Filter Example
- #215 - Clean up C++ Reduce example
- #214 - Clean up C++ Cluster example
- #132 - Clean up C++ Predict example
- #116 - Clean up C++ Serialization example
- #1 - Basemap deprecation warnings

Specific merge requests not addressed above:

- !210: Docs Warning Fix & Missing Changes
- !208: Pull in Boost compatibility fixes that arose with 1.74
- !204: Make example_* scripts in tracktable.examples conform to Python style
- !203: CI YAML updates
- !202: Update all code copyrights to 2021
- !200: Resolve "Revamp User Guide"
- !199: Verify all documentation updates build on ReadTheDocs prior to release
- !197: Missing API documentation
- !194: Remove unused file CentroidTerrestrial.h

### UPCOMING FEATURES

In 1.6 and 1.7 we expect to add:

- Python bindings for C++ data generators
- Python bindings for KML output
- Readers and writers for trajectories in GeoJSON
- API cleanup for render_trajectories
- More documentation updates and example notebooks






## VERSION 1.4.1, 1 December 2020

This is a bugfix release with a few features that will be rolled out officially in Tracktable 1.5.0, due early in 2021.

### BUGS FIXED SINCE 1.4.0

A regression arose in an interaction between Cartopy, Jupyter, and Shapely that caused static map rendering to error out in Jupyter notebooks.

Specific issues:

- #252: Allow users to skip undelimited headers in point input files
- #254: Fix segfault when file not terminated by newline
- #255: Log line numbers when reporting errors from point reader
- #282: `tracktable::subtract_in_place` did not return its results properly.
- #308: Missing `math` import in `tracktable.core.geomath`
- #309: Incorrect parameter order in documentation for `render_trajectories()`
- #314: `render_trajectories()` for Folium updated to take bounding box components in the right order

### FEATURES IN PROGRESS

These features will show up if you look at the source code but are not ready for production use yet.

- Data generators in C++
- Command-line factories in C++ (helpers for command-line options)
- KML output for trajectories
- C++ example source code cleaned up
- Lots of documentation additions and improvements

### INCOMPATIBLE API CHANGES

- C++ header files previously found under `tracktable/IO/` are now under `tracktable/RW/`.  This parallels a change in the Python module structure.
- The Python module formerly known as `tracktable.io` is now `tracktable.rw`.  The old bindings are still in place and will issue a deprecation warning.
- The Python trajectory assembler is now in the `tracktable.analysis.assemble_trajectories` module instead of `tracktable.source.trajectory`.  The old bindings are still in place and will issue a deprecation warning.

(Note: Yes, it is poor practice to introduce a breaking API change in a point release.  We apologize for the mess.)

### KNOWN ISSUES IN 1.4.1

Forcing the PlateCarree projection when rendering maps using Cartopy may cause data drawn on top of a map to be slightly offset from its true location.  This is most likely to occur if you choose a projection other than PlateCarree.








## VERSION 1.4.0, 14 October 2020

This is a feature release.

### NEW FEATURES SINCE 1.3.1

The main feature is an implementation of ECEF (Earth Centered / Earth Fixed) coordinates.  ECEF coordinates (see [Wikipedia](https://en.wikipedia.org/wiki/ECEF)) are a 3D Cartesian space where the Earth lies centered within the cube whose corners are [-1, -1, -1] and [1, 1, 1].  This coordinate frame rotates with the Earth: x=0 will always be aligned with the prime meridian.

You can get an ECEF version of a terrestrial point by calling :python:`tracktable.core.geomath.ECEF(my_point, altitude_field="altitude")`, :python:`tracktable.core.geomath.ECEF_from_feet(my_point, altitude_in_feet)`, and :python:`tracktable.core.geomath.ECEF_from_meters(my_point, altitude_in_meters)`.  These functions are also available in C++ as members of :cpp:`tracktable::domain::terrestrial::TerrestrialTrajectoryPoint`.

We have also added a `clone()` method to trajectories in Python.  This will return a new copy of a trajectory instead of a pointer to the original.  This method is unneeded in C++: :cpp:`new_trajectory = original_trajectory` will suffice.

We have updated the insert() method for trajectories in Python to allow multiple points to be inserted with one function call.  Similarly, slicing a trajectory (like any other list) will now return a new trajectory that inherits its parent's metadata.

Interactive trajectory rendering is available in :python:`tracktable.render.render_trajectories.render_trajectories()`.  This will use [Folium](https://python-visualization.github.io/folium/) if you are inside a Jupyter notebook and [Cartopy](https://scitools.org.uk/cartopy/docs/latest/) otherwise.  We intend to clean up the API for trajectory rendering for 1.5.0.

Alert readers will notice some infrastructure for test data generators.  These are still work in progress and are slated for release in 1.5.0.

The latest release in our Github repository (https://github.com/sandialabs/tracktable) is now on branch 'main'.  The branch named 'master' is deprecated and will be emptied out in release 1.5.0 except for a text file pointing visitors to the branch 'main'.

### BUGS FIXED SINCE 1.3.1

Many undocumented functions and methods are now documented.  This is a major effort under way.  We encourage users to send us bug reports on documentation that is missing or still in error.

Specific issues:

* #86: Avoid a divide-by-zero issue when rendering trajectories that don't move

* #212: Propagate coordinate system through Cartopy rendering so data stays aligned with map

* #245: Distance geometry values were not being scaled properly

* #250: Spherical clustering option is missing on DBSCAN bindings


### KNOWN ISSUES IN 1.4.0

Functions in binary extension classes are not yet included in the documentation.

Point readers will trip an assertion and probably crash when reading a file that does not end with a newline.




## VERSION 1.3.1, 21 July 2020

This is a patch release.

### NEW FEATURES SINCE 1.3.0

* This release includes the beta launch of interactive trajectory rendering in Jupyter notebooks using [Folium](https://python-visualization.github.io/folium/).  There is an example of how to do this in the Render_Trajectories example notebook.  The notebooks can either be downloaded from Tracktable's web site (
<https://tracktable.sandia.gov/downloads/documentation.html>) or copied from an installation using :python:`tracktable.examples.copy_example_notebooks('/where/to/put/them')`.  Expect tweaks to the API for interactive trajectories between now and the official launch in 1.4.0.

* The trajectory writers (:python:`tracktable.domain.<domain>.TrajectoryWriter`) will now accept single trajectories as well as lists of trajectories as arguments to `write()`.

* New function: :python:`tracktable.info.cities.get_city()` will retrieve City objects based on spelling, location, or country.

* New function: :python:`tracktable.analysis.dbscan.cluster_labels_to_dict` will create a dictionary containing cluster IDs and feature vectors that can easily be converted to a [Pandas] DataFrame.  We would like to hear feedback on how this function could better suit your use case.

* Added capability: Trajectories in C++ now have reverse iterators and explicit functions for const iterators.  Added `rbegin()`, `rend()`, `crbegin()` and `crend()`.

### BUGS FIXED SINCE 1.3.0

(Note: the issue numbers are internal to our development process.  We don't yet have a way to expose our issue queue to the outside world.)

* Issue #181: Cartopy maps have wrong aspect ratio when min_longitude and max_longitude are the same.

* Issue #182: :python:`tracktable.examples.copy_example_notebooks()` will now create the destination directory for you if it does not already exist.

* Issue #184: In an attempt to make PointReader quieter, we accidentally made it even noisier.

* Issue #76: The Simple Clustering example refers to a data set that is not included in Tracktable.  We've moved the notebook back into Work In Progress status until we can fix this.

* Issue #202: If you install Tracktable's Python package on a very, very new Windows system, you might be missing the Visual C++ runtime.  This is now mentioned in our documentation and FAQ.  We don't currently have a way to distribute that ourselves.

### HOTFIXES SINCE 1.3.0

We launched 1.3.0 without the Jupyter notebooks in the wheel.  Oops.

### KNOWN ISSUES

We believe there are no major bugs loose at the moment.





## VERSION 1.3.0, 19 May 2020

This is a feature release.

### NEW FEATURES SINCE 1.2

* Distance geometry code has been added to C++ and Python.  Distance geometry is a family of algorithms that operate on curves represented as a (partial)
matrix of distances between points sampled from the curve.  In C++, check out the functions :cpp:`tracktable::distance_geometry_by_distance()` and
:cpp:`tracktable:distance_geometry_by_time()`.  In Python, check out the module
:python:`tracktable.analysis.distance_geometry`.

* We now include several Jupyter notebooks as examples of how to use Tracktable.  These are in addition to the scripts in :python:`tracktable.examples`.  You can download the scripts from the Tracktable web site (<https://tracktable.sandia.gov>) or copy them from the installed library with the following commands:
```python
import tracktable.examples
tracktable.examples.copy_example_notebooks('/path/to/my/notebooks')
```

* Log messages have been cleaned up.  Log output from C++ now uses Boost's logging facilities.  Log output from C++ now uses Python's `logging` module.  The function `tracktable.core.log.set_log_level()` will set the minimum severity for both.  Particularly noisy modules such as the point reader and trajectory assembler are now much quieter.

* We now use the [Libtool library versioning scheme](https://www.gnu.org/software/libtool/manual/html_node/Updating-version-info.html) for the Tracktable shared libraries.

* We now support Python 3.8.

* We include support for building RPMs containing Tracktable's shared libraries.  These RPMs do not yet include the Python interface.

* Along with RPM support, we generate a [pkg-config](https://people.freedesktop.org/~dbn/pkg-config-guide.html) configuration file.

* Python example scripts for rendering heatmaps, trajectory maps, and making movies are back.

* Terrestrial points have an `ECEF()` method that will return the earth-centered earth-facing (ECEF) coordinates for the point.

* We now require a compiler capable of C++11.

* It is now possible to generate just the C++ documentation instead of C++ and Python.  The CMake variable `BUILD_DOCUMENTATION_CXX_ONLY` controls this.

### NOTABLE FIXES

* Boost versions 1.71 and newer were failing to compile due to a CMake issue.
* TrajectoryWriter was failing and sometimes crashing because the destination file would sometimes be closed before its final flush.
* The function `tracktable.core.geomath.convex_hull_aspect_ratio()` would return NaN for degenerate trajectories (those whose convex hull was a single point or line segment).  While this is mathematically correct, we've changed it to return 0 for convenience.  The value 0 should not appear except in degenerate situations.
* `tracktable.core.geomath.speed_between()` was always returning 0.
* We now use CMake's FindThreads module to find and link against thread libraries.  Some Boost components now require this.




VERSION 1.2.4, 23 January 2019
------------------------------

This is a bugfix release.  There are no new features.

### UPDATES SINCE 1.2.3

No features have been updated or added.

### NOTABLE FIXES

* Remnants of some old logging code were causing `tracktable.render.paths.draw_traffic()` to raise exceptions.
* There was an uncommon case in `tracktable.render.paths.draw_traffic()` that would cause an error if no label generator was set (which is the default).

### HOTFIXES SINCE 1.2.3

No hotfixes have been deployed since 1.2.3.

### KNOWN ISSUES

If you configure a point reader with a coordinate that does not exist for the point type (e.g. `reader.coordinates[2] = 4` for a domain like `terrestrial` that only has coordinates 0 and 1), Tracktable will fail an assertion and exit when the reader loads its data.

VERSION 1.2.3, 18 January 2019
------------------------------

This is a bugfix release.  There are no new features.

We are no longer building Python wheels for Python 2.7.  Python 2.7 is [no longer supported at all](https://www.python.org/doc/sunset-python-2/) by the Python Software Foundation as of January 1, 2020.  We expect to remove CMake support for Python 2 in Release 1.3, due out in mid-to-late February.


### UPDATES SINCE 1.2.2

* Configuration files now insist upon Boost 1.61 or newer and CMake 3.12 or newer.  There were a few old instances that would only require 1.57 and 2.8, respectively.

### NOTABLE FIXES

* Trajectory assembler now correctly prints its separation duration.
* The Cartopy map example no longer relies on outdated/removed example code.
* There was a bug that caused `tracktable.core.geomath.compute_bounding_box` to fail on trajectories that had been loaded from pickle files instead of assembled from points.  Fixed.

### HOTFIXES SINCE 1.2.2

* No hotfixes have been deployed since 1.2.2.

### KNOWN ISSUES

* Building for Python 3.8 is error-prone because of changes to CMake's infrastructure for finding Boost, Python, and Boost's Python library.
* There may be trouble building against Boost versions 1.71 and newer because of changes to the way Boost and CMake interact.
* If you build from source on Linux you will probably need to add `-lpthread` to CMAKE_EXE_LINKER_FLAGS.

VERSION 1.2.2, 2 January 2019
-----------------------------

This is a quality-of-life release.

### UPDATES SINCE 1.2.1

* The C++ function `tracktable::point_at_fraction` and the Python function `tracktable.core.geomath.point_at_fraction` have both been renamed to `point_at_length_fraction` to remove confusion about what they do.  The previous name was ambiguous: was the interpolation fraction being computed with respect to trajectory duration or with respect to travel distance?  In Python, `point_at_fraction` will print a deprecation warning.  In C++, `point_at_fraction` is simply gone.  The deprecated Python binding will be removed in release 1.3.
* Tracktable should be much quieter.  All debug/info/warning/error messages are now directed to a logger instead of writing directly to standard output or standard error.  Right now the C++ and Python messages go to different destinations.  Log messages in C++ go to `boost::log`.  Log messages in Python go to the standard `logging` module.  We will unify these in a future release.

### HOTFIXES SINCE 1.2.1

No hotfixes have been deployed since the last release.


VERSION 1.2.1, Mid-November 2019
--------------------------------

This is a bug-fix/documentation release.

### DOCUMENTATION UPDATES

* The Installation page in the documentation has had its list of dependencies brought up to date.  It also now contains a recommendation that you install from binary packages on Pip wherever possible.
* There are now Jupyter notebooks in `tracktable/Python/tracktable/examples/notebook_examples`.  We are working through the Python examples one at a time to bring them up to date and provide Jupyter versions.

### NOTABLE FIXES

* Custom map bounding boxes were not working in `tracktable.render.mapmaker.mapmaker()`.
* Bounding boxes (`tracktable.domain.<domain>.BoundingBox`) were not printing correctly.
* Bounding box corners could not be correctly accessed from Python.  They now show up as properties min_corner and max_corner.
* Bounding boxes can now be constructed from two point-like objects.  A point-like object is anything that can be treated like an array of coordinates.

### HOTFIXES SINCE 1.2.0

* The module `tracktable.source.random_point_source` has been replaced by `tracktable.source.point`, formerly known as `tracktable.source.scatter`.
* The module `tracktable.source` is now included in the installer.
* Link syntax in Markdown README fixed.
* PyPI classifier strings for Linux and OS X fixed.
* Auditwheel now correctly requests `manylinux1` platform tag on Linux.
* README.md now included in wheel.
* Windows build now correctly links against libpython.


VERSION 1.2.0, October 2019
---------------------------

This is a major update.

### NEW FEATURES

* We are now using [Cartopy](https://scitools.org.uk/cartopy/docs/latest/) instead of Basemap to render geographic maps.  Basemap no longer works with recent versions of Matplotlib and is at end-of-life along with Python 2.7.

* We can now build wheels (Python binary install packages) for Python versions 3.5, 3.6, 3.7, and possibly even 2.7.  We will be uploading these to PyPI so that you can `pip install tracktable` instead of building from source.  We will also make these available for download on our web site.

* Jupyter notebook examples!  They are in the `notebooks` subdirectory under the Python examples, or you can get them as a separate zip file on [our web site](https://tracktable.sandia.gov).

* We finally have a web site!  Visit us at <https://tracktable.sandia.gov>.

* Documentation is now hosted at <https://tracktable.readthedocs.io>.

* Python examples are getting overhauled one by one.  A file named `example_foo.py` will have a fully self-contained example of how to use some specific capability in the library.  The other examples (`heatmap_from_points`, `trajectory_map_from_points` and `movie_from_points`) are ready to run on your own data.

* New module tracktable.io.point with a convenient interface for instantiating point readers (trajectory points and base points).  Soon this will get bindings for point writers as well.

* Points and trajectories can now be serialized using `boost::serialization` or Python's `pickle` module.

### NOTABLE FIXES

* Examples were relying on the nonexistent module `tracktable.source.random_point_source`.  It has been replaced with `tracktable.source.scatter`.

* `tracktable.io` and `tracktable.analysis` modules were not getting installed by `make install`.

* Data files for `tracktable.info` were not getting installed by `make install`.

* Timestamp format was not configurable on Python trajectory point reader.

* Point metadata properties are now on trajectory point reader (where they belong) instead of base point reader.

### OUTSTANDING ISSUES

* We expect a few rough edges on the Cartopy support, especially decoration features in `tracktable.render.mapmaker` that don't quite work like they should.

* C++ examples still need cleanup.


VERSION 1.1.1, August 2019
--------------------------

This version includes two bugfixes since 1.1.0:

* The Python module ```tracktable.analysis``` was not being installed
  during ```make install```.

* The ```current_length``` property was not exposed on TrajectoryPoint
  instances.

VERSION 1.1.0, May 2019
-----------------------

This version is the last in which we will actively support Python 2.7.
Python 2 is scheduled to
[end support](https://www.python.org/dev/peps/pep-0373/)
on January 1, 2020.
Many packages (TensorFlow, Pandas, iPython, Matplotlib, NumPy,
SciPy... see [the Python 3 Statement](https://python3statement.org/)
for the full list) have already dropped support for Python 2.

We also expect that this will be the last version of Tracktable that
uses Basemap for its back-end rendering layer.  Basemap's maintainer
has stated that there will be one final release at the end of 2019
followed by honorable retirement.  We thank the entire Basemap team,
past and present, for their many years of service.


### NEW FEATURES

* Tracktable now has mailing lists!  Send a blank email to
  <listname>-join  at software dot sandia dot gov to request membership.  The
  available lists are:

  * tracktable-announce - Very low volume.  New releases of Tracktable
    will be announced here.

  * tracktable-develop - Discussions of new features and changes to
    the library will be conducted here.

  * tracktable-commit - Commit messages will be forwarded to this list.

* We are moving the repository to GitHub.  Starting with this release,
  the canonical URL will be
  [https://github.com/sandialabs/tracktable](https://github.com/sandialabs/tracktable)
  with documentation at ReadTheDocs.

* As of Version 1.1, we require Boost 1.61 or newer and CMake 3.0 or newer.

* Functions ``tracktable.core.current_memory_use()`` and
  ``tracktable.core.peak_memory_use()`` are now available.

* Functions on trajectories:

  * ``time_at_fraction()`` will give you a point along a trajectory at any
    fraction between beginning and end.

* Functions on points:

  * ``extrapolate()`` is like ``interpolate()`` in that it takes two
    points and a floating-point number and interpolates between the
    start and end points according to that float.  Unlike
    ``interpolate()``, it doesn't do any bounds checking: it is perfectly
    legitimate to ask for ``extrapolate(hither, yon, -1.0)``.

  * ``distance()`` now computes distance between any combination of
    points and trajectories.

* Clustering with DBSCAN:

  * The DBSCAN interface has been cleaned up.  You will no longer
    instantiate ``tracktable::DBSCAN``.  Instead, call
    ``tracktable::cluster_with_dbscan()``.

  * You can decorate the points you feed to DBSCAN.  For example, if
    you want to store your own index, you can pass in a
    ``std::pair<PointType, int>``.

* Trajectory I/O using JSON:

  * We now support reading and writing trajectories to JSON in Python.
    Check out the functions ``json_from_trajectory`` and
    ``trajectory_from_json`` in the ``tracktable.io.read_write_json``
    module.  Look for JSON support in C++ in an upcoming version.

* The example scripts in the Python directory now have their own page
  in the documentation.


### NOTABLE FIXES

* We can now use Boost versions up to 1.69.  As of Boost 1.67, the
  name of the Python shared library changed in a way that broke our
  build process.  Fixed.  Note, however, that we cannot yet deal with
  CMake-ified versions of Boost.

* We detect Anaconda's Python interpreter on OS X and modify the link
  flags so that loading Tracktable in Python code does not instantly
  generate a segmentation fault.

* Many spurious compilation warnings in Boost have been disabled.

* Distances in the terrestrial domain are now returned properly in
  kilometers.

* We use ``sphinx.autodoc_mock_imports`` in our documentation so that you do not
  need to build the entire toolkit just to create the documentation.
  This still needs a little work to remove the need for CMake.


### OUTSTANDING ISSUES

* The C++ examples need to be cleaned up and documented.  This would
  be a good "getting started" exercise for people who are new to the
  code base.

* There are several useful scripts in
  ``tracktable/Python/tracktable/examples/work_in_progress`` that need
  minor fixes to run with the latest API.


### COMING SOON

* We are experimenting with various replacements for Basemap.  As of
  May 2019 the leading contenders are
  [Cartopy](https://scitools.org.uk/cartopy/docs/latest/) for offline
  rendering and either
  [Folium/Leaflet](https://python-visualization.github.io/folium/) or
  [Plotly](https://plot.ly/) for interactive rendering.  We welcome
  suggestions and discussion!  Please join the tracktable-develop
  mailing list if you're interested.

* We are almost ready to move our documentation to ReadTheDocs.  Look
  for an announcement on the ``tracktable-announce`` mailing list.

* C++11 features will be permitted in new contributions to the library.


--------------------------------------------------------------------


VERSION 1.0.5, March 2018
-------------------------

This is a bug-fix release.

NEW FEATURES
------------

* No new features.


NOTABLE FIXES
-------------

* Writing to files or to file-like objects in Python caused a
  segfault.  See the commit on Feb 21 2018 whose hash begins with
  8db2248d for details.

* C++ headers for convex hulls were not being installed with 'make
  install'.


OUTSTANDING ISSUES
------------------

* Link errors / segfaults under certain OSX configurations, especially
  the Anaconda Python environment.



----------------------------------------------------------------------


VERSION 1.0.4, November 2017
----------------------------

NEW FEATURES
------------

* Trajectories can be written to and read from JSON and Python
  dictionaries.  At the moment this is only present in Python.  Check
  out tracktable.io.read_write_dictionary and
  tracktable.io.read_write_json.

NOTABLE FIXES
-------------

* References to ``std::cout`` are still in Boost's geometry library.  This
  causes compile problems if I don't work around it.

* ``tracktable.core.Timestamp.from_string()`` should now honor ``%z``
  in Python 3.  Support for the ``%z`` directive is missing in Python
  2.

----------------------------------------------------------------------


VERSION 1.0.3, October 2017
---------------------------

Cleanup release.  We've removed the old Python point writers.  These
were made obsolete by the introduction of point domains.

We've also fixed some tests that were failing because of numeric
imprecision.

Copyright notices on all files updated after NTESS replaced Sandia
Corporation (Lockheed Martin) as the operator of Sandia National Labs.

----------------------------------------------------------------------


VERSION 1.0.2
-------------

There is no Version 1.0.2.


----------------------------------------------------------------------


VERSION 1.0.1, April 2016
-------------------------

NEW FEATURES
------------

* Convex hull measures for 2D spaces (Cartesian and geographic)
* Support Python 3
* Property values can now be null

NOTABLE FIXES
-------------

* Minimize calls to ``std::imbue``.  This was 90% or more of the time
  it took to read trajectories.

----------------------------------------------------------------------


VERSION 1.0, January 2016
-------------------------

NEW FEATURES
------------

* DBSCAN clustering exposed to Python
* RTree spatial index exposed to Python
* Point writers in C++ exposed to Python
* Trajectory writer added to C++
* Named property values can now be integers

NOTABLE FIXES
-------------

* Python wrappers for feature vectors no longer need quite as much memory at compile time
* Guard against NaN results for math on the sphere
* Timestamps are now interpolated with microsecond resolution

----------------------------------------------------------------------


VERSION 0.9, September 2015
---------------------------

First public alpha release.

### NEW FEATURES


* Boost r-tree exposed to C++ and Python for all point types along with common query functions.
* Convenience method ``tracktable.core.geomath.recompute_speed`` added since we have to do this so often
* Configurable timestamp input format
* Point writer generalized to work with all domains, output to stream instead of requiring filename
* Add "feature vector" point types (undecorated vectors of doubles) for clustering


### NOTABLE FIXES

* Length of terrestrial trajectories now returned in kilometers instead of radians


----------------------------------------------------------------------


VERSION 0.3, March 2015
-----------------------

Internal release only.


### NEW FEATURES

* Tracktable now builds with Visual Studio!
* Automatic bounding box computation (used for culling during rendering)
* Tests of image generating code now compare against ground truth image


### NOTABLE FIXES

* Avoid compiler-specific definitions of ``size_t`` in favor of ``std::size_t``


----------------------------------------------------------------------


VERSION 0.2, December 2014
--------------------------

Internal release only.

### NEW FEATURES


* Allow points in 2D and 3D Cartesian space as well as geographic space
* ``tracktable.render.mapmaker`` - convenience calls for many common map use cases
* Delimited text point writer added to Python
* Delimited text point reader added to C++, exposed to Python
* Named properties added to ``tracktable::Trajectory``
* Code in ``tracktable.examples`` can now be used as a module
* ``tracktable::Trajectory`` can now be used with ``boost::geometry`` functions
* Header files install into ``${INSTALL}/include/tracktable``
* Add DBSCAN clustering code to C++

### NOTABLE FIXES


* ``PYTHONPATH`` was not being set for regression tests.
* CMake install path was not being propagated to all modules.


----------------------------------------------------------------------


VERSION 0.1, September 2014
---------------------------

Internal release only: not released to public.

### NEW FEATURES


* Movie-making script can now run in parallel
* Example scripts all use common command-line arguments, including reading arguments from files
* Added timezone support for clock rendering
* Doxygen documentation present but incomplete
* Overall documentation now builds using Sphinx
* Decree: distances shall be specified in kilometers

### NOTABLE FIXES


* Histogram buckets have reasonable sizes on both small and large maps
* City labels were not rendering near cities
* Radius of the Earth was wrong
* Copyright notice adjusted to use proper Sandia language
* License file for external data cleaned up


----------------------------------------------------------------------

VERSION 0, July 2014
----------------------

Initial milestone: not released to public.

### NEW FEATURES

* Points and trajectories in geographic domain implemented in C++ and exposed to Python.
* Math on points and trajectories implemented in C++ and exposed to Python.
* Python script added for movie making on geographic maps.
* Python script added for still images on geographic maps.
* Python scripts for all rendering methods added to examples directory.<|MERGE_RESOLUTION|>--- conflicted
+++ resolved
@@ -1,7 +1,5 @@
 # Tracktable Release Notes
 
-<<<<<<< HEAD
-=======
 ## VERSION 1.7.0, 1 September 2023
 
 Welcome back!  We have a couple of new user-facing features, a lot of 
@@ -125,7 +123,6 @@
 the lack of container support in the MacOS kernel.  
 
 
->>>>>>> 4a3ad98b
 ## VERSION 1.6.0, 16 September 2021
 
 NOTE:
