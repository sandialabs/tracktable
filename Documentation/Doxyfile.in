--- conflicted
+++ resolved
@@ -156,11 +156,7 @@
 # spaces.
 # Note: If this tag is empty the current directory is searched.
 
-<<<<<<< HEAD
-INPUT                  = @CMAKE_SOURCE_DIR@/tracktable/Core @CMAKE_SOURCE_DIR@/tracktable/IO @CMAKE_SOURCE_DIR@/tracktable/Analysis @CMAKE_SOURCE_DIR@/tracktable/Domain
-=======
 INPUT                  = @CMAKE_SOURCE_DIR@/tracktable/Core @CMAKE_SOURCE_DIR@/tracktable/IO @CMAKE_SOURCE_DIR@/tracktable/Analysis @CMAKE_SOURCE_DIR@/tracktable/Domain @CMAKE_SOURCE_DIR@/tracktable/DataGenerators
->>>>>>> c0568d08
 
 # The RECURSIVE tag can be used to specify whether or not subdirectories should
 # be searched for input files as well.
@@ -184,11 +180,7 @@
 # Note that the wildcards are matched against the file with absolute path, so to
 # exclude all test directories for example use the pattern */test/*
 
-<<<<<<< HEAD
-EXCLUDE_PATTERNS       = */tests/* */Tests/* */.git/* */detail/* ez_setup.py
-=======
 EXCLUDE_PATTERNS       = */tests/* */Tests/* */.git/* */Core/detail/implementations/* ez_setup.py
->>>>>>> c0568d08
 
 # The EXCLUDE_SYMBOLS tag can be used to specify one or more symbol names
 # (namespaces, classes, functions, etc.) that should be excluded from the
@@ -382,22 +374,14 @@
 # brief descriptions will be completely suppressed.
 # The default value is: YES.
 
-<<<<<<< HEAD
-#REPEAT_BRIEF           = 
-=======
 #REPEAT_BRIEF           =
->>>>>>> c0568d08
 
 # If the ALWAYS_DETAILED_SEC and REPEAT_BRIEF tags are both set to YES then
 # doxygen will generate a detailed section even if there is only a brief
 # description.
 # The default value is: NO.
 
-<<<<<<< HEAD
-#ALWAYS_DETAILED_SEC    = 
-=======
 #ALWAYS_DETAILED_SEC    =
->>>>>>> c0568d08
 
 # If the INLINE_INHERITED_MEMB tag is set to YES, doxygen will show all
 # inherited members of a class in the documentation of that class as if those
@@ -405,11 +389,7 @@
 # operators of the base classes will not be shown.
 # The default value is: NO.
 
-<<<<<<< HEAD
-#INLINE_INHERITED_MEMB  = 
-=======
 #INLINE_INHERITED_MEMB  =
->>>>>>> c0568d08
 
 # If the FULL_PATH_NAMES tag is set to YES doxygen will prepend the full path
 # before files name in the file list and in the header files. If set to NO the
@@ -915,9 +895,6 @@
 # FILE_VERSION_FILTER)
 # The default value is: $file:$line: $text.
 
-<<<<<<< HEAD
-#WARN_FORMAT            = "$file:$line: $text"
-=======
 WARN_FORMAT            = "$file:$line: $text"
 
 # The WARN_LOGFILE tag can be used to specify a file to which warning and error
@@ -938,7 +915,6 @@
 
 #INPUT                  = @CMAKE_CURRENT_SOURCE_DIR@/ @CMAKE_CURRENT_SOURCE_DIR@/Python/tracktable
 INPUT                  = @CMAKE_SOURCE_DIR@/tracktable/Core @CMAKE_SOURCE_DIR@/tracktable/RW @CMAKE_SOURCE_DIR@/tracktable/Analysis @CMAKE_SOURCE_DIR@/tracktable/Domain @CMAKE_SOURCE_DIR@/tracktable/DataGenerators
->>>>>>> c0568d08
 
 # This tag can be used to specify the character encoding of the source files
 # that doxygen parses. Internally doxygen uses the UTF-8 encoding. Doxygen uses
